from __future__ import unicode_literals

<<<<<<< HEAD
from .advancedav import AdvancedAVPP
from .atomicparsley import AtomicParsleyPP
=======
from .embedthumbnail import EmbedThumbnailPP
>>>>>>> 84bf31aa
from .ffmpeg import (
    FFmpegPostProcessor,
    FFmpegEmbedSubtitlePP,
    FFmpegExtractAudioPP,
    FFmpegFixupStretchedPP,
    FFmpegFixupM4aPP,
    FFmpegMergerPP,
    FFmpegMetadataPP,
    FFmpegVideoConvertorPP,
    FFmpegSubtitlesConvertorPP,
)
from .xattrpp import XAttrMetadataPP
from .execafterdownload import ExecAfterDownloadPP
from .metadatafromtitle import MetadataFromTitlePP


def get_postprocessor(key):
    return globals()[key + 'PP']


__all__ = [
<<<<<<< HEAD
    'AdvancedAVPP',
    'AtomicParsleyPP',
=======
    'EmbedThumbnailPP',
>>>>>>> 84bf31aa
    'ExecAfterDownloadPP',
    'FFmpegEmbedSubtitlePP',
    'FFmpegExtractAudioPP',
    'FFmpegFixupM4aPP',
    'FFmpegFixupStretchedPP',
    'FFmpegMergerPP',
    'FFmpegMetadataPP',
    'FFmpegPostProcessor',
    'FFmpegSubtitlesConvertorPP',
    'FFmpegVideoConvertorPP',
    'MetadataFromTitlePP',
    'XAttrMetadataPP',
]<|MERGE_RESOLUTION|>--- conflicted
+++ resolved
@@ -1,11 +1,7 @@
 from __future__ import unicode_literals
 
-<<<<<<< HEAD
 from .advancedav import AdvancedAVPP
-from .atomicparsley import AtomicParsleyPP
-=======
 from .embedthumbnail import EmbedThumbnailPP
->>>>>>> 84bf31aa
 from .ffmpeg import (
     FFmpegPostProcessor,
     FFmpegEmbedSubtitlePP,
@@ -27,12 +23,8 @@
 
 
 __all__ = [
-<<<<<<< HEAD
     'AdvancedAVPP',
-    'AtomicParsleyPP',
-=======
     'EmbedThumbnailPP',
->>>>>>> 84bf31aa
     'ExecAfterDownloadPP',
     'FFmpegEmbedSubtitlePP',
     'FFmpegExtractAudioPP',
