from __future__ import unicode_literals

import os.path
import optparse
import shlex
import sys

from .downloader.external import list_external_downloaders
from .compat import (
    compat_expanduser,
    compat_get_terminal_size,
    compat_getenv,
    compat_kwargs,
)
from .utils import (
    write_string,
)
from .version import __version__


def parseOpts(overrideArguments=None):
    def _readOptions(filename_bytes, default=[]):
        try:
            optionf = open(filename_bytes)
        except IOError:
            return default  # silently skip if file is not present
        try:
            res = []
            for l in optionf:
                res += shlex.split(l, comments=True)
        finally:
            optionf.close()
        return res

    def _readUserConf():
        xdg_config_home = compat_getenv('XDG_CONFIG_HOME')
        if xdg_config_home:
            userConfFile = os.path.join(xdg_config_home, 'youtube-dl', 'config')
            if not os.path.isfile(userConfFile):
                userConfFile = os.path.join(xdg_config_home, 'youtube-dl.conf')
        else:
            userConfFile = os.path.join(compat_expanduser('~'), '.config', 'youtube-dl', 'config')
            if not os.path.isfile(userConfFile):
                userConfFile = os.path.join(compat_expanduser('~'), '.config', 'youtube-dl.conf')
        userConf = _readOptions(userConfFile, None)

        if userConf is None:
            appdata_dir = compat_getenv('appdata')
            if appdata_dir:
                userConf = _readOptions(
                    os.path.join(appdata_dir, 'youtube-dl', 'config'),
                    default=None)
                if userConf is None:
                    userConf = _readOptions(
                        os.path.join(appdata_dir, 'youtube-dl', 'config.txt'),
                        default=None)

        if userConf is None:
            userConf = _readOptions(
                os.path.join(compat_expanduser('~'), 'youtube-dl.conf'),
                default=None)
        if userConf is None:
            userConf = _readOptions(
                os.path.join(compat_expanduser('~'), 'youtube-dl.conf.txt'),
                default=None)

        if userConf is None:
            userConf = []

        return userConf

    def _format_option_string(option):
        ''' ('-o', '--option') -> -o, --format METAVAR'''

        opts = []

        if option._short_opts:
            opts.append(option._short_opts[0])
        if option._long_opts:
            opts.append(option._long_opts[0])
        if len(opts) > 1:
            opts.insert(1, ', ')

        if option.takes_value():
            opts.append(' %s' % option.metavar)

        return "".join(opts)

    def _comma_separated_values_options_callback(option, opt_str, value, parser):
        setattr(parser.values, option.dest, value.split(','))

    def _hide_login_info(opts):
        opts = list(opts)
        for private_opt in ['-p', '--password', '-u', '--username', '--video-password']:
            try:
                i = opts.index(private_opt)
                opts[i + 1] = 'PRIVATE'
            except ValueError:
                pass
        return opts

    # No need to wrap help messages if we're on a wide console
    columns = compat_get_terminal_size().columns
    max_width = columns if columns else 80
    max_help_position = 80

    fmt = optparse.IndentedHelpFormatter(width=max_width, max_help_position=max_help_position)
    fmt.format_option_strings = _format_option_string

    kw = {
        'version': __version__,
        'formatter': fmt,
        'usage': '%prog [OPTIONS] URL [URL...]',
        'conflict_handler': 'resolve',
    }

    parser = optparse.OptionParser(**compat_kwargs(kw))

    general = optparse.OptionGroup(parser, 'General Options')
    general.add_option(
        '-h', '--help',
        action='help',
        help='print this help text and exit')
    general.add_option(
        '-v', '--version',
        action='version',
        help='print program version and exit')
    general.add_option(
        '-U', '--update',
        action='store_true', dest='update_self',
        help='update this program to latest version. Make sure that you have sufficient permissions (run with sudo if needed)')
    general.add_option(
        '-i', '--ignore-errors',
        action='store_true', dest='ignoreerrors', default=False,
        help='continue on download errors, for example to skip unavailable videos in a playlist')
    general.add_option(
        '--abort-on-error',
        action='store_false', dest='ignoreerrors',
        help='Abort downloading of further videos (in the playlist or the command line) if an error occurs')
    general.add_option(
        '--dump-user-agent',
        action='store_true', dest='dump_user_agent', default=False,
        help='display the current browser identification')
    general.add_option(
        '--list-extractors',
        action='store_true', dest='list_extractors', default=False,
        help='List all supported extractors and the URLs they would handle')
    general.add_option(
        '--extractor-descriptions',
        action='store_true', dest='list_extractor_descriptions', default=False,
        help='Output descriptions of all supported extractors')
    general.add_option(
        '--default-search',
        dest='default_search', metavar='PREFIX',
        help='Use this prefix for unqualified URLs. For example "gvsearch2:" downloads two videos from google videos for  youtube-dl "large apple". Use the value "auto" to let youtube-dl guess ("auto_warning" to emit a warning when guessing). "error" just throws an error. The default value "fixup_error" repairs broken URLs, but emits an error if this is not possible instead of searching.')
    general.add_option(
        '--ignore-config',
        action='store_true',
        help='Do not read configuration files. '
        'When given in the global configuration file /etc/youtube-dl.conf: '
        'Do not read the user configuration in ~/.config/youtube-dl/config '
        '(%APPDATA%/youtube-dl/config.txt on Windows)')
    general.add_option(
        '--flat-playlist',
        action='store_const', dest='extract_flat', const='in_playlist',
        default=False,
        help='Do not extract the videos of a playlist, only list them.')
    general.add_option(
        '--no-color', '--no-colors',
        action='store_true', dest='no_color',
        default=False,
        help='Do not emit color codes in output.')

    network = optparse.OptionGroup(parser, 'Network Options')
    network.add_option(
        '--proxy', dest='proxy',
        default=None, metavar='URL',
        help='Use the specified HTTP/HTTPS proxy. Pass in an empty string (--proxy "") for direct connection')
    network.add_option(
        '--socket-timeout',
        dest='socket_timeout', type=float, default=None, metavar='SECONDS',
        help='Time to wait before giving up, in seconds')
    network.add_option(
        '--source-address',
        metavar='IP', dest='source_address', default=None,
        help='Client-side IP address to bind to (experimental)',
    )
    network.add_option(
        '-4', '--force-ipv4',
        action='store_const', const='0.0.0.0', dest='source_address',
        help='Make all connections via IPv4 (experimental)',
    )
    network.add_option(
        '-6', '--force-ipv6',
        action='store_const', const='::', dest='source_address',
        help='Make all connections via IPv6 (experimental)',
    )

    selection = optparse.OptionGroup(parser, 'Video Selection')
    selection.add_option(
        '--playlist-start',
        dest='playliststart', metavar='NUMBER', default=1, type=int,
        help='playlist video to start at (default is %default)')
    selection.add_option(
        '--playlist-end',
        dest='playlistend', metavar='NUMBER', default=None, type=int,
        help='playlist video to end at (default is last)')
    selection.add_option(
        '--playlist-items',
        dest='playlist_items', metavar='ITEM_SPEC', default=None,
        help='playlist video items to download. Specify indices of the videos in the playlist seperated by commas like: "--playlist-items 1,2,5,8" if you want to download videos indexed 1, 2, 5, 8 in the playlist. You can specify range: "--playlist-items 1-3,7,10-13", it will download the videos at index 1, 2, 3, 7, 10, 11, 12 and 13.')
    selection.add_option(
        '--match-title',
        dest='matchtitle', metavar='REGEX',
        help='download only matching titles (regex or caseless sub-string)')
    selection.add_option(
        '--reject-title',
        dest='rejecttitle', metavar='REGEX',
        help='skip download for matching titles (regex or caseless sub-string)')
    selection.add_option(
        '--max-downloads',
        dest='max_downloads', metavar='NUMBER', type=int, default=None,
        help='Abort after downloading NUMBER files')
    selection.add_option(
        '--min-filesize',
        metavar='SIZE', dest='min_filesize', default=None,
        help='Do not download any videos smaller than SIZE (e.g. 50k or 44.6m)')
    selection.add_option(
        '--max-filesize',
        metavar='SIZE', dest='max_filesize', default=None,
        help='Do not download any videos larger than SIZE (e.g. 50k or 44.6m)')
    selection.add_option(
        '--date',
        metavar='DATE', dest='date', default=None,
        help='download only videos uploaded in this date')
    selection.add_option(
        '--datebefore',
        metavar='DATE', dest='datebefore', default=None,
        help='download only videos uploaded on or before this date (i.e. inclusive)')
    selection.add_option(
        '--dateafter',
        metavar='DATE', dest='dateafter', default=None,
        help='download only videos uploaded on or after this date (i.e. inclusive)')
    selection.add_option(
        '--min-views',
        metavar='COUNT', dest='min_views', default=None, type=int,
        help='Do not download any videos with less than COUNT views',)
    selection.add_option(
        '--max-views',
        metavar='COUNT', dest='max_views', default=None, type=int,
        help='Do not download any videos with more than COUNT views')
    selection.add_option(
        '--match-filter',
        metavar='FILTER', dest='match_filter', default=None,
        help=(
            '(Experimental) Generic video filter. '
            'Specify any key (see help for -o for a list of available keys) to'
            ' match if the key is present, '
            '!key to check if the key is not present,'
            'key > NUMBER (like "comment_count > 12", also works with '
            '>=, <, <=, !=, =) to compare against a number, and '
            '& to require multiple matches. '
            'Values which are not known are excluded unless you'
            ' put a question mark (?) after the operator.'
            'For example, to only match videos that have been liked more than '
            '100 times and disliked less than 50 times (or the dislike '
            'functionality is not available at the given service), but who '
            'also have a description, use  --match-filter '
            '"like_count > 100 & dislike_count <? 50 & description" .'
        ))
    selection.add_option(
        '--no-playlist',
        action='store_true', dest='noplaylist', default=False,
        help='If the URL refers to a video and a playlist, download only the video.')
    selection.add_option(
        '--yes-playlist',
        action='store_false', dest='noplaylist', default=False,
        help='If the URL refers to a video and a playlist, download the playlist.')
    selection.add_option(
        '--age-limit',
        metavar='YEARS', dest='age_limit', default=None, type=int,
        help='download only videos suitable for the given age')
    selection.add_option(
        '--download-archive', metavar='FILE',
        dest='download_archive',
        help='Download only videos not listed in the archive file. Record the IDs of all downloaded videos in it.')
    selection.add_option(
        '--include-ads',
        dest='include_ads', action='store_true',
        help='Download advertisements as well (experimental)')

    authentication = optparse.OptionGroup(parser, 'Authentication Options')
    authentication.add_option(
        '-u', '--username',
        dest='username', metavar='USERNAME',
        help='login with this account ID')
    authentication.add_option(
        '-p', '--password',
        dest='password', metavar='PASSWORD',
        help='account password. If this option is left out, youtube-dl will ask interactively.')
    authentication.add_option(
        '-2', '--twofactor',
        dest='twofactor', metavar='TWOFACTOR',
        help='two-factor auth code')
    authentication.add_option(
        '-n', '--netrc',
        action='store_true', dest='usenetrc', default=False,
        help='use .netrc authentication data')
    authentication.add_option(
        '--video-password',
        dest='videopassword', metavar='PASSWORD',
        help='video password (vimeo, smotri)')

    video_format = optparse.OptionGroup(parser, 'Video Format Options')
    video_format.add_option(
        '-f', '--format',
        action='store', dest='format', metavar='FORMAT', default=None,
        help=(
            'video format code, specify the order of preference using'
            ' slashes, as in -f 22/17/18 . '
            ' Instead of format codes, you can select by extension for the '
            'extensions aac, m4a, mp3, mp4, ogg, wav, webm. '
            'You can also use the special names "best",'
            ' "bestvideo", "bestaudio", "worst". '
            ' You can filter the video results by putting a condition in'
            ' brackets, as in -f "best[height=720]"'
            ' (or -f "[filesize>10M]"). '
            ' This works for filesize, height, width, tbr, abr, vbr, asr, and fps'
            ' and the comparisons <, <=, >, >=, =, !='
            ' and for ext, acodec, vcodec, container, and protocol'
            ' and the comparisons =, != .'
            ' Formats for which the value is not known are excluded unless you'
            ' put a question mark (?) after the operator.'
            ' You can combine format filters, so  '
            '-f "[height <=? 720][tbr>500]" '
            'selects up to 720p videos (or videos where the height is not '
            'known) with a bitrate of at least 500 KBit/s.'
            ' By default, youtube-dl will pick the best quality.'
            ' Use commas to download multiple audio formats, such as'
            ' -f  136/137/mp4/bestvideo,140/m4a/bestaudio.'
            ' You can merge the video and audio of two formats into a single'
            ' file using -f <video-format>+<audio-format> (requires ffmpeg or'
            ' avconv), for example -f bestvideo+bestaudio.'))
    video_format.add_option(
        '--all-formats',
        action='store_const', dest='format', const='all',
        help='download all available video formats')
    video_format.add_option(
        '--prefer-free-formats',
        action='store_true', dest='prefer_free_formats', default=False,
        help='prefer free video formats unless a specific one is requested')
    video_format.add_option(
        '--max-quality',
        action='store', dest='format_limit', metavar='FORMAT',
        help='highest quality format to download')
    video_format.add_option(
        '-F', '--list-formats',
        action='store_true', dest='listformats',
        help='list all available formats')
    video_format.add_option(
        '--youtube-include-dash-manifest',
        action='store_true', dest='youtube_include_dash_manifest', default=True,
        help=optparse.SUPPRESS_HELP)
    video_format.add_option(
        '--youtube-skip-dash-manifest',
        action='store_false', dest='youtube_include_dash_manifest',
        help='Do not download the DASH manifest on YouTube videos')
    video_format.add_option(
        '--merge-output-format',
        action='store', dest='merge_output_format', metavar='FORMAT', default=None,
        help=(
            'If a merge is required (e.g. bestvideo+bestaudio), output to given container format. One of mkv, mp4, ogg, webm, flv.'
            'Ignored if no merge is required'))

    subtitles = optparse.OptionGroup(parser, 'Subtitle Options')
    subtitles.add_option(
        '--write-sub', '--write-srt',
        action='store_true', dest='writesubtitles', default=False,
        help='write subtitle file')
    subtitles.add_option(
        '--write-auto-sub', '--write-automatic-sub',
        action='store_true', dest='writeautomaticsub', default=False,
        help='write automatic subtitle file (youtube only)')
    subtitles.add_option(
        '--all-subs',
        action='store_true', dest='allsubtitles', default=False,
        help='downloads all the available subtitles of the video')
    subtitles.add_option(
        '--list-subs',
        action='store_true', dest='listsubtitles', default=False,
        help='lists all available subtitles for the video')
    subtitles.add_option(
        '--sub-format',
        action='store', dest='subtitlesformat', metavar='FORMAT', default='best',
        help='subtitle format, accepts formats preference, for example: "ass/srt/best"')
    subtitles.add_option(
        '--sub-lang', '--sub-langs', '--srt-lang',
        action='callback', dest='subtitleslangs', metavar='LANGS', type='str',
        default=[], callback=_comma_separated_values_options_callback,
        help='languages of the subtitles to download (optional) separated by commas, use IETF language tags like \'en,pt\'')

    downloader = optparse.OptionGroup(parser, 'Download Options')
    downloader.add_option(
        '-r', '--rate-limit',
        dest='ratelimit', metavar='LIMIT',
        help='maximum download rate in bytes per second (e.g. 50K or 4.2M)')
    downloader.add_option(
        '-R', '--retries',
        dest='retries', metavar='RETRIES', default=10,
        help='number of retries (default is %default), or "infinite".')
    downloader.add_option(
        '--buffer-size',
        dest='buffersize', metavar='SIZE', default='1024',
        help='size of download buffer (e.g. 1024 or 16K) (default is %default)')
    downloader.add_option(
        '--no-resize-buffer',
        action='store_true', dest='noresizebuffer', default=False,
        help='do not automatically adjust the buffer size. By default, the buffer size is automatically resized from an initial value of SIZE.')
    downloader.add_option(
        '--test',
        action='store_true', dest='test', default=False,
        help=optparse.SUPPRESS_HELP)
    downloader.add_option(
        '--playlist-reverse',
        action='store_true',
        help='Download playlist videos in reverse order')
    downloader.add_option(
        '--xattr-set-filesize',
        dest='xattr_set_filesize', action='store_true',
        help='(experimental) set file xattribute ytdl.filesize with expected filesize')
    downloader.add_option(
        '--hls-prefer-native',
        dest='hls_prefer_native', action='store_true',
        help='(experimental) Use the native HLS downloader instead of ffmpeg.')
    downloader.add_option(
        '--external-downloader',
        dest='external_downloader', metavar='COMMAND',
        help='(experimental) Use the specified external downloader. '
             'Currently supports %s' % ','.join(list_external_downloaders()))

    workarounds = optparse.OptionGroup(parser, 'Workarounds')
    workarounds.add_option(
        '--encoding',
        dest='encoding', metavar='ENCODING',
        help='Force the specified encoding (experimental)')
    workarounds.add_option(
        '--no-check-certificate',
        action='store_true', dest='no_check_certificate', default=False,
        help='Suppress HTTPS certificate validation.')
    workarounds.add_option(
        '--prefer-insecure',
        '--prefer-unsecure', action='store_true', dest='prefer_insecure',
        help='Use an unencrypted connection to retrieve information about the video. (Currently supported only for YouTube)')
    workarounds.add_option(
        '--user-agent',
        metavar='UA', dest='user_agent',
        help='specify a custom user agent')
    workarounds.add_option(
        '--referer',
        metavar='URL', dest='referer', default=None,
        help='specify a custom referer, use if the video access is restricted to one domain',
    )
    workarounds.add_option(
        '--add-header',
        metavar='FIELD:VALUE', dest='headers', action='append',
        help='specify a custom HTTP header and its value, separated by a colon \':\'. You can use this option multiple times',
    )
    workarounds.add_option(
        '--bidi-workaround',
        dest='bidi_workaround', action='store_true',
        help='Work around terminals that lack bidirectional text support. Requires bidiv or fribidi executable in PATH')
    workarounds.add_option(
        '--sleep-interval', metavar='SECONDS',
        dest='sleep_interval', type=float,
        help='Number of seconds to sleep before each download.')

    verbosity = optparse.OptionGroup(parser, 'Verbosity / Simulation Options')
    verbosity.add_option(
        '-q', '--quiet',
        action='store_true', dest='quiet', default=False,
        help='activates quiet mode')
    verbosity.add_option(
        '--no-warnings',
        dest='no_warnings', action='store_true', default=False,
        help='Ignore warnings')
    verbosity.add_option(
        '-s', '--simulate',
        action='store_true', dest='simulate', default=False,
        help='do not download the video and do not write anything to disk',)
    verbosity.add_option(
        '--skip-download',
        action='store_true', dest='skip_download', default=False,
        help='do not download the video',)
    verbosity.add_option(
        '-g', '--get-url',
        action='store_true', dest='geturl', default=False,
        help='simulate, quiet but print URL')
    verbosity.add_option(
        '-e', '--get-title',
        action='store_true', dest='gettitle', default=False,
        help='simulate, quiet but print title')
    verbosity.add_option(
        '--get-id',
        action='store_true', dest='getid', default=False,
        help='simulate, quiet but print id')
    verbosity.add_option(
        '--get-thumbnail',
        action='store_true', dest='getthumbnail', default=False,
        help='simulate, quiet but print thumbnail URL')
    verbosity.add_option(
        '--get-description',
        action='store_true', dest='getdescription', default=False,
        help='simulate, quiet but print video description')
    verbosity.add_option(
        '--get-duration',
        action='store_true', dest='getduration', default=False,
        help='simulate, quiet but print video length')
    verbosity.add_option(
        '--get-filename',
        action='store_true', dest='getfilename', default=False,
        help='simulate, quiet but print output filename')
    verbosity.add_option(
        '--get-format',
        action='store_true', dest='getformat', default=False,
        help='simulate, quiet but print output format')
    verbosity.add_option(
        '-j', '--dump-json',
        action='store_true', dest='dumpjson', default=False,
        help='simulate, quiet but print JSON information. See --output for a description of available keys.')
    verbosity.add_option(
        '-J', '--dump-single-json',
        action='store_true', dest='dump_single_json', default=False,
        help='simulate, quiet but print JSON information for each command-line argument. If the URL refers to a playlist, dump the whole playlist information in a single line.')
    verbosity.add_option(
        '--print-json',
        action='store_true', dest='print_json', default=False,
        help='Be quiet and print the video information as JSON (video is still being downloaded).',
    )
    verbosity.add_option(
        '--newline',
        action='store_true', dest='progress_with_newline', default=False,
        help='output progress bar as new lines')
    verbosity.add_option(
        '--no-progress',
        action='store_true', dest='noprogress', default=False,
        help='do not print progress bar')
    verbosity.add_option(
        '--console-title',
        action='store_true', dest='consoletitle', default=False,
        help='display progress in console titlebar')
    verbosity.add_option(
        '-v', '--verbose',
        action='store_true', dest='verbose', default=False,
        help='print various debugging information')
    verbosity.add_option(
        '--dump-intermediate-pages',
        action='store_true', dest='dump_intermediate_pages', default=False,
        help='print downloaded pages to debug problems (very verbose)')
    verbosity.add_option(
        '--write-pages',
        action='store_true', dest='write_pages', default=False,
        help='Write downloaded intermediary pages to files in the current directory to debug problems')
    verbosity.add_option(
        '--youtube-print-sig-code',
        action='store_true', dest='youtube_print_sig_code', default=False,
        help=optparse.SUPPRESS_HELP)
    verbosity.add_option(
        '--print-traffic', '--dump-headers',
        dest='debug_printtraffic', action='store_true', default=False,
        help='Display sent and read HTTP traffic')
    verbosity.add_option(
        '-C', '--call-home',
        dest='call_home', action='store_true', default=False,
        help='Contact the youtube-dl server for debugging.')
    verbosity.add_option(
        '--no-call-home',
        dest='call_home', action='store_false', default=False,
        help='Do NOT contact the youtube-dl server for debugging.')

    filesystem = optparse.OptionGroup(parser, 'Filesystem Options')
    filesystem.add_option(
        '-a', '--batch-file',
        dest='batchfile', metavar='FILE',
        help='file containing URLs to download (\'-\' for stdin)')
    filesystem.add_option(
        '--id', default=False,
        action='store_true', dest='useid', help='use only video ID in file name')
    filesystem.add_option(
        '-o', '--output',
        dest='outtmpl', metavar='TEMPLATE',
        help=('output filename template. Use %(title)s to get the title, '
              '%(uploader)s for the uploader name, %(uploader_id)s for the uploader nickname if different, '
              '%(autonumber)s to get an automatically incremented number, '
              '%(ext)s for the filename extension, '
              '%(format)s for the format description (like "22 - 1280x720" or "HD"), '
              '%(format_id)s for the unique id of the format (like Youtube\'s itags: "137"), '
              '%(upload_date)s for the upload date (YYYYMMDD), '
              '%(extractor)s for the provider (youtube, metacafe, etc), '
              '%(id)s for the video id, '
              '%(playlist_title)s, %(playlist_id)s, or %(playlist)s (=title if present, ID otherwise) for the playlist the video is in, '
              '%(playlist_index)s for the position in the playlist. '
              '%(height)s and %(width)s for the width and height of the video format. '
              '%(resolution)s for a textual description of the resolution of the video format. '
              '%% for a literal percent. '
              'Use - to output to stdout. Can also be used to download to a different directory, '
              'for example with -o \'/my/downloads/%(uploader)s/%(title)s-%(id)s.%(ext)s\' .'))
    filesystem.add_option(
        '--autonumber-size',
        dest='autonumber_size', metavar='NUMBER',
        help='Specifies the number of digits in %(autonumber)s when it is present in output filename template or --auto-number option is given')
    filesystem.add_option(
        '--restrict-filenames',
        action='store_true', dest='restrictfilenames', default=False,
        help='Restrict filenames to only ASCII characters, and avoid "&" and spaces in filenames')
    filesystem.add_option(
        '-A', '--auto-number',
        action='store_true', dest='autonumber', default=False,
        help='[deprecated; use  -o "%(autonumber)s-%(title)s.%(ext)s" ] number downloaded files starting from 00000')
    filesystem.add_option(
        '-t', '--title',
        action='store_true', dest='usetitle', default=False,
        help='[deprecated] use title in file name (default)')
    filesystem.add_option(
        '-l', '--literal', default=False,
        action='store_true', dest='usetitle',
        help='[deprecated] alias of --title')
    filesystem.add_option(
        '-w', '--no-overwrites',
        action='store_true', dest='nooverwrites', default=False,
        help='do not overwrite files')
    filesystem.add_option(
        '-c', '--continue',
        action='store_true', dest='continue_dl', default=True,
        help='force resume of partially downloaded files. By default, youtube-dl will resume downloads if possible.')
    filesystem.add_option(
        '--no-continue',
        action='store_false', dest='continue_dl',
        help='do not resume partially downloaded files (restart from beginning)')
    filesystem.add_option(
        '--no-part',
        action='store_true', dest='nopart', default=False,
        help='do not use .part files - write directly into output file')
    filesystem.add_option(
        '--no-mtime',
        action='store_false', dest='updatetime', default=True,
        help='do not use the Last-modified header to set the file modification time')
    filesystem.add_option(
        '--write-description',
        action='store_true', dest='writedescription', default=False,
        help='write video description to a .description file')
    filesystem.add_option(
        '--write-info-json',
        action='store_true', dest='writeinfojson', default=False,
        help='write video metadata to a .info.json file')
    filesystem.add_option(
        '--write-annotations',
        action='store_true', dest='writeannotations', default=False,
        help='write video annotations to a .annotation file')
    filesystem.add_option(
        '--load-info',
        dest='load_info_filename', metavar='FILE',
        help='json file containing the video information (created with the "--write-json" option)')
    filesystem.add_option(
        '--cookies',
        dest='cookiefile', metavar='FILE',
        help='file to read cookies from and dump cookie jar in')
    filesystem.add_option(
        '--cache-dir', dest='cachedir', default=None, metavar='DIR',
        help='Location in the filesystem where youtube-dl can store some downloaded information permanently. By default $XDG_CACHE_HOME/youtube-dl or ~/.cache/youtube-dl . At the moment, only YouTube player files (for videos with obfuscated signatures) are cached, but that may change.')
    filesystem.add_option(
        '--no-cache-dir', action='store_const', const=False, dest='cachedir',
        help='Disable filesystem caching')
    filesystem.add_option(
        '--rm-cache-dir',
        action='store_true', dest='rm_cachedir',
        help='Delete all filesystem cache files')

    thumbnail = optparse.OptionGroup(parser, 'Thumbnail images')
    thumbnail.add_option(
        '--write-thumbnail',
        action='store_true', dest='writethumbnail', default=False,
        help='write thumbnail image to disk')
    thumbnail.add_option(
        '--write-all-thumbnails',
        action='store_true', dest='write_all_thumbnails', default=False,
        help='write all thumbnail image formats to disk')
    thumbnail.add_option(
        '--list-thumbnails',
        action='store_true', dest='list_thumbnails', default=False,
        help='Simulate and list all available thumbnail formats')

    postproc = optparse.OptionGroup(parser, 'Post-processing Options')
    postproc.add_option(
        '-x', '--extract-audio',
        action='store_true', dest='extractaudio', default=False,
        help='convert video files to audio-only files (requires ffmpeg or avconv and ffprobe or avprobe)')
    postproc.add_option(
        '--audio-format', metavar='FORMAT', dest='audioformat', default='best',
        help='"best", "aac", "vorbis", "mp3", "m4a", "opus", or "wav"; "%default" by default')
    postproc.add_option(
        '--audio-quality', metavar='QUALITY',
        dest='audioquality', default='5',
        help='ffmpeg/avconv audio quality specification, insert a value between 0 (better) and 9 (worse) for VBR or a specific bitrate like 128K (default %default)')
    postproc.add_option(
        '--recode-video',
        metavar='FORMAT', dest='recodevideo', default=None,
        help='Encode the video to another format if necessary (currently supported: mp4|flv|ogg|webm|mkv)')
    postproc.add_option(
        '-k', '--keep-video',
        action='store_true', dest='keepvideo', default=False,
        help='keeps the video file on disk after the post-processing; the video is erased by default')
    postproc.add_option(
        '--no-post-overwrites',
        action='store_true', dest='nopostoverwrites', default=False,
        help='do not overwrite post-processed files; the post-processed files are overwritten by default')
    postproc.add_option(
        '--embed-subs',
        action='store_true', dest='embedsubtitles', default=False,
        help='embed subtitles in the video (only for mp4 videos)')
    postproc.add_option(
        '--embed-thumbnail',
        action='store_true', dest='embedthumbnail', default=False,
        help='embed thumbnail in the audio as cover art')
    postproc.add_option(
        '--add-metadata',
        action='store_true', dest='addmetadata', default=False,
        help='write metadata to the video file')
    postproc.add_option(
        '--xattrs',
        action='store_true', dest='xattrs', default=False,
        help='write metadata to the video file\'s xattrs (using dublin core and xdg standards)')
    postproc.add_option(
        '--fixup',
        metavar='POLICY', dest='fixup', default='detect_or_warn',
        help='Automatically correct known faults of the file. '
             'One of never (do nothing), warn (only emit a warning), '
             'detect_or_warn(the default; fix file if we can, warn otherwise)')
    postproc.add_option(
        '--prefer-avconv',
        action='store_false', dest='prefer_ffmpeg',
        help='Prefer avconv over ffmpeg for running the postprocessors (default)')
    postproc.add_option(
        '--prefer-ffmpeg',
        action='store_true', dest='prefer_ffmpeg',
        help='Prefer ffmpeg over avconv for running the postprocessors')
    postproc.add_option(
        '--ffmpeg-location', '--avconv-location', metavar='PATH',
        dest='ffmpeg_location',
        help='Location of the ffmpeg/avconv binary; either the path to the binary or its containing directory.')
    postproc.add_option(
        '--exec',
        metavar='CMD', dest='exec_cmd',
        help='Execute a command on the file after downloading, similar to find\'s -exec syntax. Example: --exec \'adb push {} /sdcard/Music/ && rm {}\'')
    postproc.add_option(
<<<<<<< HEAD
        '--use-aavpp',
        action='store_true', dest='use_aavpp',
        help='Use the AdvancedAV postprocessor in favor of the various ffmpeg flavors. (experimental, much faster)')
=======
        '--convert-subtitles', '--convert-subs',
        metavar='FORMAT', dest='convertsubtitles', default=None,
        help='Convert the subtitles to other format (currently supported: srt|ass|vtt)')
>>>>>>> 4e01501b

    parser.add_option_group(general)
    parser.add_option_group(network)
    parser.add_option_group(selection)
    parser.add_option_group(downloader)
    parser.add_option_group(filesystem)
    parser.add_option_group(thumbnail)
    parser.add_option_group(verbosity)
    parser.add_option_group(workarounds)
    parser.add_option_group(video_format)
    parser.add_option_group(subtitles)
    parser.add_option_group(authentication)
    parser.add_option_group(postproc)

    if overrideArguments is not None:
        opts, args = parser.parse_args(overrideArguments)
        if opts.verbose:
            write_string('[debug] Override config: ' + repr(overrideArguments) + '\n')
    else:
        command_line_conf = sys.argv[1:]
        if '--ignore-config' in command_line_conf:
            system_conf = []
            user_conf = []
        else:
            system_conf = _readOptions('/etc/youtube-dl.conf')
            if '--ignore-config' in system_conf:
                user_conf = []
            else:
                user_conf = _readUserConf()
        argv = system_conf + user_conf + command_line_conf

        opts, args = parser.parse_args(argv)
        if opts.verbose:
            write_string('[debug] System config: ' + repr(_hide_login_info(system_conf)) + '\n')
            write_string('[debug] User config: ' + repr(_hide_login_info(user_conf)) + '\n')
            write_string('[debug] Command-line args: ' + repr(_hide_login_info(command_line_conf)) + '\n')

    return parser, opts, args<|MERGE_RESOLUTION|>--- conflicted
+++ resolved
@@ -205,10 +205,6 @@
         '--playlist-end',
         dest='playlistend', metavar='NUMBER', default=None, type=int,
         help='playlist video to end at (default is last)')
-    selection.add_option(
-        '--playlist-items',
-        dest='playlist_items', metavar='ITEM_SPEC', default=None,
-        help='playlist video items to download. Specify indices of the videos in the playlist seperated by commas like: "--playlist-items 1,2,5,8" if you want to download videos indexed 1, 2, 5, 8 in the playlist. You can specify range: "--playlist-items 1-3,7,10-13", it will download the videos at index 1, 2, 3, 7, 10, 11, 12 and 13.')
     selection.add_option(
         '--match-title',
         dest='matchtitle', metavar='REGEX',
@@ -752,15 +748,13 @@
         metavar='CMD', dest='exec_cmd',
         help='Execute a command on the file after downloading, similar to find\'s -exec syntax. Example: --exec \'adb push {} /sdcard/Music/ && rm {}\'')
     postproc.add_option(
-<<<<<<< HEAD
         '--use-aavpp',
         action='store_true', dest='use_aavpp',
         help='Use the AdvancedAV postprocessor in favor of the various ffmpeg flavors. (experimental, much faster)')
-=======
+    postproc.add_option(
         '--convert-subtitles', '--convert-subs',
         metavar='FORMAT', dest='convertsubtitles', default=None,
         help='Convert the subtitles to other format (currently supported: srt|ass|vtt)')
->>>>>>> 4e01501b
 
     parser.add_option_group(general)
     parser.add_option_group(network)
