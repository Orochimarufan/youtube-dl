--- conflicted
+++ resolved
@@ -211,7 +211,6 @@
 
     # PostProcessors
     postprocessors = []
-<<<<<<< HEAD
 
     if opts.use_aavpp:
         # Handles addmetadata, recodevideo, embedsubtitles, extractaudio
@@ -231,31 +230,6 @@
                 "audio_preferred_format": opts.audioformat,
                 "audio_preferred_quality": opts.audioquality,
             },
-=======
-    # Add the metadata pp first, the other pps will copy it
-    if opts.addmetadata:
-        postprocessors.append({'key': 'FFmpegMetadata'})
-    if opts.extractaudio:
-        postprocessors.append({
-            'key': 'FFmpegExtractAudio',
-            'preferredcodec': opts.audioformat,
-            'preferredquality': opts.audioquality,
-            'nopostoverwrites': opts.nopostoverwrites,
-        })
-    if opts.recodevideo:
-        postprocessors.append({
-            'key': 'FFmpegVideoConvertor',
-            'preferedformat': opts.recodevideo,
-        })
-    if opts.convertsubtitles:
-        postprocessors.append({
-            'key': 'FFmpegSubtitlesConvertor',
-            'format': opts.convertsubtitles,
-        })
-    if opts.embedsubtitles:
-        postprocessors.append({
-            'key': 'FFmpegEmbedSubtitle',
->>>>>>> 4e01501b
         })
     else:
         # Add the metadata pp first, the other pps will copy it
@@ -272,6 +246,11 @@
             postprocessors.append({
                 'key': 'FFmpegVideoConvertor',
                 'preferedformat': opts.recodevideo,
+            })
+        if opts.convertsubtitles:
+            postprocessors.append({
+                'key': 'FFmpegSubtitlesConvertor',
+                'format': opts.convertsubtitles,
             })
         if opts.embedsubtitles:
             postprocessors.append({
@@ -393,9 +372,7 @@
         'fixup': opts.fixup,
         'source_address': opts.source_address,
         'call_home': opts.call_home,
-<<<<<<< HEAD
         'no_implicit_merge_pp': opts.use_aavpp,
-=======
         'sleep_interval': opts.sleep_interval,
         'external_downloader': opts.external_downloader,
         'list_thumbnails': opts.list_thumbnails,
@@ -405,7 +382,6 @@
         'no_color': opts.no_color,
         'ffmpeg_location': opts.ffmpeg_location,
         'hls_prefer_native': opts.hls_prefer_native,
->>>>>>> 4e01501b
     }
 
     with YoutubeDL(ydl_opts) as ydl:
