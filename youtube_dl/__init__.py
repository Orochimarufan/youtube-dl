--- conflicted
+++ resolved
@@ -208,38 +208,9 @@
 
     # PostProcessors
     postprocessors = []
-<<<<<<< HEAD
 
     if opts.use_aavpp:
         # Handles addmetadata, recodevideo, embedsubtitles, extractaudio
-=======
-    # Add the metadata pp first, the other pps will copy it
-    if opts.metafromtitle:
-        postprocessors.append({
-            'key': 'MetadataFromTitle',
-            'titleformat': opts.metafromtitle
-        })
-    if opts.addmetadata:
-        postprocessors.append({'key': 'FFmpegMetadata'})
-    if opts.extractaudio:
-        postprocessors.append({
-            'key': 'FFmpegExtractAudio',
-            'preferredcodec': opts.audioformat,
-            'preferredquality': opts.audioquality,
-            'nopostoverwrites': opts.nopostoverwrites,
-        })
-    if opts.recodevideo:
-        postprocessors.append({
-            'key': 'FFmpegVideoConvertor',
-            'preferedformat': opts.recodevideo,
-        })
-    if opts.convertsubtitles:
-        postprocessors.append({
-            'key': 'FFmpegSubtitlesConvertor',
-            'format': opts.convertsubtitles,
-        })
-    if opts.embedsubtitles:
->>>>>>> be531ef1
         postprocessors.append({
             'key': 'AdvancedAV',
             'options': {
@@ -259,6 +230,11 @@
         })
     else:
         # Add the metadata pp first, the other pps will copy it
+        if opts.metafromtitle:
+            postprocessors.append({
+                'key': 'MetadataFromTitle',
+                'titleformat': opts.metafromtitle
+            })
         if opts.addmetadata:
             postprocessors.append({'key': 'FFmpegMetadata'})
         if opts.extractaudio:
@@ -281,7 +257,6 @@
         if opts.embedsubtitles:
             postprocessors.append({
                 'key': 'FFmpegEmbedSubtitle',
-                'subtitlesformat': opts.subtitlesformat,
             })
     if opts.xattrs:
         postprocessors.append({'key': 'XAttrMetadata'})
