--- conflicted
+++ resolved
@@ -40,11 +40,8 @@
     'Michael Orlitzky',
     'Chris Gahan',
     'Saimadhav Heblikar',
-<<<<<<< HEAD
+	'Mike Col',
     'Taeyeon Mori',
-=======
-    'Mike Col',
->>>>>>> 0c708f11
 )
 
 __license__ = 'Public Domain'
