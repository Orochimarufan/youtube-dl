--- conflicted
+++ resolved
@@ -199,9 +199,6 @@
                                youtube_dl/postprocessor/__init__.py for a list.
                        as well as any further keyword arguments for the
                        postprocessor.
-    no_implicit_merge_pp: Don't implicitly add the FFmpegMergePP if files need
-                       to be merged. Another PP in postprocessors already
-                       handles merging, or no merging should take place
     progress_hooks:    A list of functions that get called on download
                        progress, with a dictionary with the entries
                        * status: One of "downloading", "error", or "finished".
@@ -1357,7 +1354,6 @@
                 if info_dict.get('requested_formats') is not None:
                     downloaded = []
                     success = True
-<<<<<<< HEAD
                     postprocessors = None
 
                     if not self.params.get('no_implicit_merge_pp'):
@@ -1369,16 +1365,6 @@
                         else:
                             postprocessors = [merger]
 
-=======
-                    merger = FFmpegMergerPP(self, not self.params.get('keepvideo'))
-                    if not merger.available:
-                        postprocessors = []
-                        self.report_warning('You have requested multiple '
-                                            'formats but ffmpeg or avconv are not installed.'
-                                            ' The formats won\'t be merged')
-                    else:
-                        postprocessors = [merger]
->>>>>>> 4e01501b
                     for f in info_dict['requested_formats']:
                         new_info = dict(info_dict)
                         new_info.update(f)
@@ -1413,6 +1399,9 @@
 
                 stretched_ratio = info_dict.get('stretched_ratio')
                 if stretched_ratio is not None and stretched_ratio != 1:
+                    fixup_policy = self.params.get('fixup')
+                    if fixup_policy is None:
+                        fixup_policy = 'detect_or_warn'
                     if fixup_policy == 'warn':
                         self.report_warning('%s: Non-uniform pixel ratio (%s)' % (
                             info_dict['id'], stretched_ratio))
