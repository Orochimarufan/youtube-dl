--- conflicted
+++ resolved
@@ -426,7 +426,6 @@
             pass
         return _terminal_size(columns, lines)
 
-<<<<<<< HEAD
 try:
     itertools.count(start=0, step=1)
     compat_itertools_count = itertools.count
@@ -436,12 +435,11 @@
         while True:
             yield n
             n += step
-=======
+
 if sys.version_info >= (3, 0):
     from tokenize import tokenize as compat_tokenize_tokenize
 else:
     from tokenize import generate_tokens as compat_tokenize_tokenize
->>>>>>> dc48695a
 
 __all__ = [
     'compat_HTTPError',
