--- conflicted
+++ resolved
@@ -1000,11 +1000,7 @@
                         downloaded = []
                         success = True
                         if not self.params.get("use_aavpp"):
-<<<<<<< HEAD
-                            merger = FFmpegMergerPP(self)
-=======
                             merger = FFmpegMergerPP(self, not self.params.get('keepvideo'))
->>>>>>> 5b3f5189
                             if not merger._get_executable():
                                 postprocessors = []
                                 self.report_warning('You have requested multiple '
