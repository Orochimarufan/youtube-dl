--- conflicted
+++ resolved
@@ -325,10 +325,7 @@
 from .fivetv import FiveTVIE
 from .fktv import FKTVIE
 from .flickr import FlickrIE
-<<<<<<< HEAD
-=======
 from .flipagram import FlipagramIE
->>>>>>> be50e493
 from .fluffy import FluffyIE
 from .folketinget import FolketingetIE
 from .footyroom import FootyRoomIE
