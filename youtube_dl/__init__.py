#!/usr/bin/env python
# -*- coding: utf-8 -*-

__authors__  = (
	'Ricardo Garcia Gonzalez',
	'Danny Colligan',
	'Benjamin Johnson',
	'Vasyl\' Vavrychuk',
	'Witold Baryluk',
	'Paweł Paprota',
	'Gergely Imreh',
	'Rogério Brito',
	'Philipp Hagemeister',
	'Sören Schulze',
	'Kevin Ngo',
	'Ori Avtalion',
	'shizeeg',
	'Filippo Valsorda',
	)

__license__ = 'Public Domain'
__version__ = '2012.02.27'

UPDATE_URL = 'https://raw.github.com/rg3/youtube-dl/master/youtube-dl'
UPDATE_URL_VERSION = 'https://raw.github.com/rg3/youtube-dl/master/LATEST_VERSION'
UPDATE_URL_EXE = 'https://raw.github.com/rg3/youtube-dl/master/youtube-dl.exe'


import cookielib
import getpass
import optparse
import os
import re
import shlex
import socket
import subprocess
import sys
import urllib2
import warnings

from utils import *
from FileDownloader import *
from InfoExtractors import *
from PostProcessor import *

def updateSelf(downloader, filename):
	''' Update the program file with the latest version from the repository '''
	# Note: downloader only used for options
	
	if not os.access(filename, os.W_OK):
		sys.exit('ERROR: no write permissions on %s' % filename)

	downloader.to_screen(u'Updating to latest version...')

	urlv = urllib2.urlopen(UPDATE_URL_VERSION)
	newversion = urlv.read().strip()
	if newversion == __version__:
		downloader.to_screen(u'youtube-dl is up-to-date (' + __version__ + ')')
		return
	urlv.close()

	if hasattr(sys, "frozen"): #py2exe
		exe = os.path.abspath(filename)
		directory = os.path.dirname(exe)
		if not os.access(directory, os.W_OK):
			sys.exit('ERROR: no write permissions on %s' % directory)
			
		try:
			urlh = urllib2.urlopen(UPDATE_URL_EXE)
			newcontent = urlh.read()
			urlh.close()
			with open(exe + '.new', 'wb') as outf:
				outf.write(newcontent)
		except (IOError, OSError), err:
			sys.exit('ERROR: unable to download latest version')
			
		try:
			bat = os.path.join(directory, 'youtube-dl-updater.bat')
			b = open(bat, 'w')
			
			print >> b, """
echo Updating youtube-dl...
ping 127.0.0.1 -n 5 -w 1000 > NUL
move /Y "%s.new" "%s"
del "%s"
			""" %(exe, exe, bat)
			
			b.close()
			
			os.startfile(bat)
		except (IOError, OSError), err:
			sys.exit('ERROR: unable to overwrite current version')

	else:
		try:
			urlh = urllib2.urlopen(UPDATE_URL)
			newcontent = urlh.read()
			urlh.close()
		except (IOError, OSError), err:
			sys.exit('ERROR: unable to download latest version')

		try:
			with open(filename, 'wb') as outf:
				outf.write(newcontent)
		except (IOError, OSError), err:
			sys.exit('ERROR: unable to overwrite current version')

	downloader.to_screen(u'Updated youtube-dl. Restart youtube-dl to use the new version.')

def parseOpts():
	def _readOptions(filename_bytes):
		try:
			optionf = open(filename_bytes)
		except IOError:
			return [] # silently skip if file is not present
		try:
			res = []
			for l in optionf:
				res += shlex.split(l, comments=True)
		finally:
			optionf.close()
		return res

	def _format_option_string(option):
		''' ('-o', '--option') -> -o, --format METAVAR'''

		opts = []

		if option._short_opts: opts.append(option._short_opts[0])
		if option._long_opts: opts.append(option._long_opts[0])
		if len(opts) > 1: opts.insert(1, ', ')

		if option.takes_value(): opts.append(' %s' % option.metavar)

		return "".join(opts)

	def _find_term_columns():
		columns = os.environ.get('COLUMNS', None)
		if columns:
			return int(columns)

		try:
			sp = subprocess.Popen(['stty', 'size'], stdout=subprocess.PIPE, stderr=subprocess.PIPE)
			out,err = sp.communicate()
			return int(out.split()[1])
		except:
			pass
		return None

	max_width = 80
	max_help_position = 80

	# No need to wrap help messages if we're on a wide console
	columns = _find_term_columns()
	if columns: max_width = columns

	fmt = optparse.IndentedHelpFormatter(width=max_width, max_help_position=max_help_position)
	fmt.format_option_strings = _format_option_string

	kw = {
		'version'   : __version__,
		'formatter' : fmt,
		'usage' : '%prog [options] url [url...]',
		'conflict_handler' : 'resolve',
	}

	parser = optparse.OptionParser(**kw)

	# option groups
	general        = optparse.OptionGroup(parser, 'General Options')
	selection      = optparse.OptionGroup(parser, 'Video Selection')
	authentication = optparse.OptionGroup(parser, 'Authentication Options')
	video_format   = optparse.OptionGroup(parser, 'Video Format Options')
	postproc       = optparse.OptionGroup(parser, 'Post-processing Options')
	filesystem     = optparse.OptionGroup(parser, 'Filesystem Options')
	verbosity      = optparse.OptionGroup(parser, 'Verbosity / Simulation Options')

	general.add_option('-h', '--help',
			action='help', help='print this help text and exit')
	general.add_option('-v', '--version',
			action='version', help='print program version and exit')
	general.add_option('-U', '--update',
			action='store_true', dest='update_self', help='update this program to latest version')
	general.add_option('-i', '--ignore-errors',
			action='store_true', dest='ignoreerrors', help='continue on download errors', default=False)
	general.add_option('-r', '--rate-limit',
			dest='ratelimit', metavar='LIMIT', help='download rate limit (e.g. 50k or 44.6m)')
	general.add_option('-R', '--retries',
			dest='retries', metavar='RETRIES', help='number of retries (default is 10)', default=10)
	general.add_option('--dump-user-agent',
			action='store_true', dest='dump_user_agent',
			help='display the current browser identification', default=False)
	general.add_option('--list-extractors',
			action='store_true', dest='list_extractors',
			help='List all supported extractors and the URLs they would handle', default=False)

	selection.add_option('--playlist-start',
			dest='playliststart', metavar='NUMBER', help='playlist video to start at (default is 1)', default=1)
	selection.add_option('--playlist-end',
			dest='playlistend', metavar='NUMBER', help='playlist video to end at (default is last)', default=-1)
	selection.add_option('--match-title', dest='matchtitle', metavar='REGEX',help='download only matching titles (regex or caseless sub-string)')
	selection.add_option('--reject-title', dest='rejecttitle', metavar='REGEX',help='skip download for matching titles (regex or caseless sub-string)')
	selection.add_option('--max-downloads', metavar='NUMBER', dest='max_downloads', help='Abort after downloading NUMBER files', default=None)

	authentication.add_option('-u', '--username',
			dest='username', metavar='USERNAME', help='account username')
	authentication.add_option('-p', '--password',
			dest='password', metavar='PASSWORD', help='account password')
	authentication.add_option('-n', '--netrc',
			action='store_true', dest='usenetrc', help='use .netrc authentication data', default=False)


	video_format.add_option('-f', '--format',
			action='store', dest='format', metavar='FORMAT', help='video format code')
	video_format.add_option('--all-formats',
			action='store_const', dest='format', help='download all available video formats', const='all')
	video_format.add_option('--prefer-free-formats',
			action='store_true', dest='prefer_free_formats', default=False, help='prefer free video formats unless a specific one is requested')
	video_format.add_option('--max-quality',
			action='store', dest='format_limit', metavar='FORMAT', help='highest quality format to download')
	video_format.add_option('-F', '--list-formats',
			action='store_true', dest='listformats', help='list all available formats (currently youtube only)')
	video_format.add_option('--write-srt',
			action='store_true', dest='writesubtitles',
			help='write video closed captions to a .srt file (currently youtube only)', default=False)
	video_format.add_option('--srt-lang',
			action='store', dest='subtitleslang', metavar='LANG',
			help='language of the closed captions to download (optional) use IETF language tags like \'en\'')


	verbosity.add_option('-q', '--quiet',
			action='store_true', dest='quiet', help='activates quiet mode', default=False)
	verbosity.add_option('-s', '--simulate',
			action='store_true', dest='simulate', help='do not download the video and do not write anything to disk', default=False)
	verbosity.add_option('--skip-download',
			action='store_true', dest='skip_download', help='do not download the video', default=False)
	verbosity.add_option('-g', '--get-url',
			action='store_true', dest='geturl', help='simulate, quiet but print URL', default=False)
	verbosity.add_option('-e', '--get-title',
			action='store_true', dest='gettitle', help='simulate, quiet but print title', default=False)
	verbosity.add_option('--get-thumbnail',
			action='store_true', dest='getthumbnail',
			help='simulate, quiet but print thumbnail URL', default=False)
	verbosity.add_option('--get-description',
			action='store_true', dest='getdescription',
			help='simulate, quiet but print video description', default=False)
	verbosity.add_option('--get-filename',
			action='store_true', dest='getfilename',
			help='simulate, quiet but print output filename', default=False)
	verbosity.add_option('--get-format',
			action='store_true', dest='getformat',
			help='simulate, quiet but print output format', default=False)
	verbosity.add_option('--no-progress',
			action='store_true', dest='noprogress', help='do not print progress bar', default=False)
	verbosity.add_option('--console-title',
			action='store_true', dest='consoletitle',
			help='display progress in console titlebar', default=False)
	verbosity.add_option('-v', '--verbose',
			action='store_true', dest='verbose', help='print various debugging information', default=False)


	filesystem.add_option('-t', '--title',
			action='store_true', dest='usetitle', help='use title in file name', default=False)
	filesystem.add_option('-l', '--literal',
			action='store_true', dest='useliteral', help='use literal title in file name', default=False)
	filesystem.add_option('-A', '--auto-number',
			action='store_true', dest='autonumber',
			help='number downloaded files starting from 00000', default=False)
	filesystem.add_option('-o', '--output',
			dest='outtmpl', metavar='TEMPLATE', help='output filename template. Use %(stitle)s to get the title, %(uploader)s for the uploader name, %(autonumber)s to get an automatically incremented number, %(ext)s for the filename extension, %(upload_date)s for the upload date (YYYYMMDD), and %% for a literal percent. Use - to output to stdout.')
	filesystem.add_option('-a', '--batch-file',
			dest='batchfile', metavar='FILE', help='file containing URLs to download (\'-\' for stdin)')
	filesystem.add_option('-w', '--no-overwrites',
			action='store_true', dest='nooverwrites', help='do not overwrite files', default=False)
	filesystem.add_option('-c', '--continue',
			action='store_true', dest='continue_dl', help='resume partially downloaded files', default=True)
	filesystem.add_option('--no-continue',
			action='store_false', dest='continue_dl',
			help='do not resume partially downloaded files (restart from beginning)')
	filesystem.add_option('--cookies',
			dest='cookiefile', metavar='FILE', help='file to read cookies from and dump cookie jar in')
	filesystem.add_option('--no-part',
			action='store_true', dest='nopart', help='do not use .part files', default=False)
	filesystem.add_option('--no-mtime',
			action='store_false', dest='updatetime',
			help='do not use the Last-modified header to set the file modification time', default=True)
	filesystem.add_option('--write-description',
			action='store_true', dest='writedescription',
			help='write video description to a .description file', default=False)
	filesystem.add_option('--write-info-json',
			action='store_true', dest='writeinfojson',
			help='write video metadata to a .info.json file', default=False)


	postproc.add_option('--extract-audio', action='store_true', dest='extractaudio', default=False,
			help='convert video files to audio-only files (requires ffmpeg or avconv and ffprobe or avprobe)')
	postproc.add_option('--audio-format', metavar='FORMAT', dest='audioformat', default='best',
			help='"best", "aac", "vorbis", "mp3", "m4a", or "wav"; best by default')
	postproc.add_option('--audio-quality', metavar='QUALITY', dest='audioquality', default='128K',
			help='ffmpeg/avconv audio bitrate specification, 128k by default')
	postproc.add_option('-k', '--keep-video', action='store_true', dest='keepvideo', default=False,
			help='keeps the video file on disk after the post-processing; the video is erased by default')


	parser.add_option_group(general)
	parser.add_option_group(selection)
	parser.add_option_group(filesystem)
	parser.add_option_group(verbosity)
	parser.add_option_group(video_format)
	parser.add_option_group(authentication)
	parser.add_option_group(postproc)

	xdg_config_home = os.environ.get('XDG_CONFIG_HOME')
	if xdg_config_home:
		userConf = os.path.join(xdg_config_home, 'youtube-dl.conf')
	else:
		userConf = os.path.join(os.path.expanduser('~'), '.config', 'youtube-dl.conf')
	argv = _readOptions('/etc/youtube-dl.conf') + _readOptions(userConf) + sys.argv[1:]
	opts, args = parser.parse_args(argv)

	return parser, opts, args

def gen_extractors():
	""" Return a list of an instance of every supported extractor.
	The order does matter; the first extractor matched is the one handling the URL.
	"""
	return [
		YoutubePlaylistIE(),
		YoutubeUserIE(),
		YoutubeSearchIE(),
		YoutubeIE(),
		MetacafeIE(),
		DailymotionIE(),
		GoogleIE(),
		GoogleSearchIE(),
		PhotobucketIE(),
		YahooIE(),
		YahooSearchIE(),
		DepositFilesIE(),
		FacebookIE(),
		BlipTVUserIE(),
		BlipTVIE(),
		VimeoIE(),
		MyVideoIE(),
		ComedyCentralIE(),
		EscapistIE(),
		CollegeHumorIE(),
		XVideosIE(),
		SoundcloudIE(),
		InfoQIE(),
		MixcloudIE(),
		StanfordOpenClassroomIE(),
		MTVIE(),
<<<<<<< HEAD
		YoukuIE(),
=======
		XNXXIE(),
>>>>>>> 154b55da

		GenericIE()
	]

def _real_main():
	parser, opts, args = parseOpts()

	# Open appropriate CookieJar
	if opts.cookiefile is None:
		jar = cookielib.CookieJar()
	else:
		try:
			jar = cookielib.MozillaCookieJar(opts.cookiefile)
			if os.path.isfile(opts.cookiefile) and os.access(opts.cookiefile, os.R_OK):
				jar.load()
		except (IOError, OSError), err:
			sys.exit(u'ERROR: unable to open cookie file')

	# Dump user agent
	if opts.dump_user_agent:
		print std_headers['User-Agent']
		sys.exit(0)

	# Batch file verification
	batchurls = []
	if opts.batchfile is not None:
		try:
			if opts.batchfile == '-':
				batchfd = sys.stdin
			else:
				batchfd = open(opts.batchfile, 'r')
			batchurls = batchfd.readlines()
			batchurls = [x.strip() for x in batchurls]
			batchurls = [x for x in batchurls if len(x) > 0 and not re.search(r'^[#/;]', x)]
		except IOError:
			sys.exit(u'ERROR: batch file could not be read')
	all_urls = batchurls + args
	all_urls = map(lambda url: url.strip(), all_urls)

	# General configuration
	cookie_processor = urllib2.HTTPCookieProcessor(jar)
	proxy_handler = urllib2.ProxyHandler()
	opener = urllib2.build_opener(proxy_handler, cookie_processor, YoutubeDLHandler())
	urllib2.install_opener(opener)
	socket.setdefaulttimeout(300) # 5 minutes should be enough (famous last words)

	extractors = gen_extractors()

	if opts.list_extractors:
		for ie in extractors:
			print(ie.IE_NAME)
			matchedUrls = filter(lambda url: ie.suitable(url), all_urls)
			all_urls = filter(lambda url: url not in matchedUrls, all_urls)
			for mu in matchedUrls:
				print(u'  ' + mu)
		sys.exit(0)

	# Conflicting, missing and erroneous options
	if opts.usenetrc and (opts.username is not None or opts.password is not None):
		parser.error(u'using .netrc conflicts with giving username/password')
	if opts.password is not None and opts.username is None:
		parser.error(u'account username missing')
	if opts.outtmpl is not None and (opts.useliteral or opts.usetitle or opts.autonumber):
		parser.error(u'using output template conflicts with using title, literal title or auto number')
	if opts.usetitle and opts.useliteral:
		parser.error(u'using title conflicts with using literal title')
	if opts.username is not None and opts.password is None:
		opts.password = getpass.getpass(u'Type account password and press return:')
	if opts.ratelimit is not None:
		numeric_limit = FileDownloader.parse_bytes(opts.ratelimit)
		if numeric_limit is None:
			parser.error(u'invalid rate limit specified')
		opts.ratelimit = numeric_limit
	if opts.retries is not None:
		try:
			opts.retries = long(opts.retries)
		except (TypeError, ValueError), err:
			parser.error(u'invalid retry count specified')
	try:
		opts.playliststart = int(opts.playliststart)
		if opts.playliststart <= 0:
			raise ValueError(u'Playlist start must be positive')
	except (TypeError, ValueError), err:
		parser.error(u'invalid playlist start number specified')
	try:
		opts.playlistend = int(opts.playlistend)
		if opts.playlistend != -1 and (opts.playlistend <= 0 or opts.playlistend < opts.playliststart):
			raise ValueError(u'Playlist end must be greater than playlist start')
	except (TypeError, ValueError), err:
		parser.error(u'invalid playlist end number specified')
	if opts.extractaudio:
		if opts.audioformat not in ['best', 'aac', 'mp3', 'vorbis', 'm4a', 'wav']:
			parser.error(u'invalid audio format specified')

	# File downloader
	fd = FileDownloader({
		'usenetrc': opts.usenetrc,
		'username': opts.username,
		'password': opts.password,
		'quiet': (opts.quiet or opts.geturl or opts.gettitle or opts.getthumbnail or opts.getdescription or opts.getfilename or opts.getformat),
		'forceurl': opts.geturl,
		'forcetitle': opts.gettitle,
		'forcethumbnail': opts.getthumbnail,
		'forcedescription': opts.getdescription,
		'forcefilename': opts.getfilename,
		'forceformat': opts.getformat,
		'simulate': opts.simulate,
		'skip_download': (opts.skip_download or opts.simulate or opts.geturl or opts.gettitle or opts.getthumbnail or opts.getdescription or opts.getfilename or opts.getformat),
		'format': opts.format,
		'format_limit': opts.format_limit,
		'listformats': opts.listformats,
		'outtmpl': ((opts.outtmpl is not None and opts.outtmpl.decode(preferredencoding()))
			or (opts.format == '-1' and opts.usetitle and u'%(stitle)s-%(id)s-%(format)s.%(ext)s')
			or (opts.format == '-1' and opts.useliteral and u'%(title)s-%(id)s-%(format)s.%(ext)s')
			or (opts.format == '-1' and u'%(id)s-%(format)s.%(ext)s')
			or (opts.usetitle and opts.autonumber and u'%(autonumber)s-%(stitle)s-%(id)s.%(ext)s')
			or (opts.useliteral and opts.autonumber and u'%(autonumber)s-%(title)s-%(id)s.%(ext)s')
			or (opts.usetitle and u'%(stitle)s-%(id)s.%(ext)s')
			or (opts.useliteral and u'%(title)s-%(id)s.%(ext)s')
			or (opts.autonumber and u'%(autonumber)s-%(id)s.%(ext)s')
			or u'%(id)s.%(ext)s'),
		'ignoreerrors': opts.ignoreerrors,
		'ratelimit': opts.ratelimit,
		'nooverwrites': opts.nooverwrites,
		'retries': opts.retries,
		'continuedl': opts.continue_dl,
		'noprogress': opts.noprogress,
		'playliststart': opts.playliststart,
		'playlistend': opts.playlistend,
		'logtostderr': opts.outtmpl == '-',
		'consoletitle': opts.consoletitle,
		'nopart': opts.nopart,
		'updatetime': opts.updatetime,
		'writedescription': opts.writedescription,
		'writeinfojson': opts.writeinfojson,
		'writesubtitles': opts.writesubtitles,
		'subtitleslang': opts.subtitleslang,
		'matchtitle': opts.matchtitle,
		'rejecttitle': opts.rejecttitle,
		'max_downloads': opts.max_downloads,
		'prefer_free_formats': opts.prefer_free_formats,
		'verbose': opts.verbose,
		})

	if opts.verbose:
		fd.to_screen(u'[debug] Proxy map: ' + str(proxy_handler.proxies))

	for extractor in extractors:
		fd.add_info_extractor(extractor)

	# PostProcessors
	if opts.extractaudio:
		fd.add_post_processor(FFmpegExtractAudioPP(preferredcodec=opts.audioformat, preferredquality=opts.audioquality, keepvideo=opts.keepvideo))

	# Update version
	if opts.update_self:
		updateSelf(fd, sys.argv[0])

	# Maybe do nothing
	if len(all_urls) < 1:
		if not opts.update_self:
			parser.error(u'you must provide at least one URL')
		else:
			sys.exit()
	
	try:
		retcode = fd.download(all_urls)
	except MaxDownloadsReached:
		fd.to_screen(u'--max-download limit reached, aborting.')
		retcode = 101

	# Dump cookie jar if requested
	if opts.cookiefile is not None:
		try:
			jar.save()
		except (IOError, OSError), err:
			sys.exit(u'ERROR: unable to save cookie jar')

	sys.exit(retcode)

def main():
	try:
		_real_main()
	except DownloadError:
		sys.exit(1)
	except SameFileError:
		sys.exit(u'ERROR: fixed output name but more than one file to download')
	except KeyboardInterrupt:
		sys.exit(u'\nERROR: Interrupted by user')<|MERGE_RESOLUTION|>--- conflicted
+++ resolved
@@ -351,11 +351,8 @@
 		MixcloudIE(),
 		StanfordOpenClassroomIE(),
 		MTVIE(),
-<<<<<<< HEAD
 		YoukuIE(),
-=======
 		XNXXIE(),
->>>>>>> 154b55da
 
 		GenericIE()
 	]
