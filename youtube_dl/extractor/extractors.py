--- conflicted
+++ resolved
@@ -351,11 +351,7 @@
 from .fivemin import FiveMinIE
 from .fivetv import FiveTVIE
 from .flickr import FlickrIE
-<<<<<<< HEAD
-from .flipagram import FlipagramIE
 from .fluffy import FluffyIE
-=======
->>>>>>> 049c0486
 from .folketinget import FolketingetIE
 from .footyroom import FootyRoomIE
 from .formula1 import Formula1IE
