--- conflicted
+++ resolved
@@ -263,20 +263,11 @@
             },
         })
     else:
-<<<<<<< HEAD
-        # Add the metadata pp first, the other pps will copy it
-=======
->>>>>>> be50e493
         if opts.metafromtitle:
             postprocessors.append({
                 'key': 'MetadataFromTitle',
                 'titleformat': opts.metafromtitle
             })
-<<<<<<< HEAD
-        if opts.addmetadata:
-            postprocessors.append({'key': 'FFmpegMetadata'})
-=======
->>>>>>> be50e493
         if opts.extractaudio:
             postprocessors.append({
                 'key': 'FFmpegExtractAudio',
@@ -289,8 +280,6 @@
                 'key': 'FFmpegVideoConvertor',
                 'preferedformat': opts.recodevideo,
             })
-<<<<<<< HEAD
-=======
         # FFmpegMetadataPP should be run after FFmpegVideoConvertorPP and
         # FFmpegExtractAudioPP as containers before conversion may not support
         # metadata (3gp, webm, etc.)
@@ -301,7 +290,6 @@
         # so metadata can be added here.
         if opts.addmetadata:
             postprocessors.append({'key': 'FFmpegMetadata'})
->>>>>>> be50e493
         if opts.convertsubtitles:
             postprocessors.append({
                 'key': 'FFmpegSubtitlesConvertor',
@@ -311,11 +299,6 @@
             postprocessors.append({
                 'key': 'FFmpegEmbedSubtitle',
             })
-<<<<<<< HEAD
-    if opts.xattrs:
-        postprocessors.append({'key': 'XAttrMetadata'})
-=======
->>>>>>> be50e493
     if opts.embedthumbnail:
         already_have_thumbnail = opts.writethumbnail or opts.write_all_thumbnails
         postprocessors.append({
