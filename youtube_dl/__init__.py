#!/usr/bin/env python
# -*- coding: utf-8 -*-

__authors__  = (
    'Ricardo Garcia Gonzalez',
    'Danny Colligan',
    'Benjamin Johnson',
    'Vasyl\' Vavrychuk',
    'Witold Baryluk',
    'Paweł Paprota',
    'Gergely Imreh',
    'Rogério Brito',
    'Philipp Hagemeister',
    'Sören Schulze',
    'Kevin Ngo',
    'Ori Avtalion',
    'shizeeg',
    'Filippo Valsorda',
    'Christian Albrecht',
    'Dave Vasilevsky',
    'Jaime Marquínez Ferrándiz',
    'Jeff Crouse',
    'Osama Khalid',
    'Michael Walter',
    'M. Yasoob Ullah Khalid',
    'Julien Fraichard',
    'Johny Mo Swag',
    'Axel Noack',
    'Albert Kim',
    'Pierre Rudloff',
    'Huarong Huo',
    'Ismael Mejía',
    'Steffan \'Ruirize\' James',
    'Andras Elso',
    'Jelle van der Waa',
    'Marcin Cieślak',
    'Anton Larionov',
    'Takuya Tsuchida',
    'Sergey M.',
    'Michael Orlitzky',
    'Chris Gahan',
    'Saimadhav Heblikar',
    'Mike Col',
<<<<<<< HEAD
    'Taeyeon Mori',
=======
    'Oleg Prutz',
    'pulpe',
>>>>>>> 5a0b2625
    'Andreas Schmitz',
    'Michael Kaiser',
    'Niklas Laxström',
    'David Triendl',
    'Anthony Weems',
    'David Wagner',
)

__license__ = 'Public Domain'

import codecs
import getpass
import io
import locale
import optparse
import os
import random
import re
import shlex
import sys


from .utils import (
    compat_print,
    DateRange,
    decodeOption,
    get_term_width,
    DownloadError,
    get_cachedir,
    MaxDownloadsReached,
    preferredencoding,
    read_batch_urls,
    SameFileError,
    setproctitle,
    std_headers,
    write_string,
)
from .update import update_self
from .FileDownloader import (
    FileDownloader,
)
from .extractor import gen_extractors
from .version import __version__
from .YoutubeDL import YoutubeDL
from .postprocessor import (
    FFmpegMetadataPP,
    FFmpegVideoConvertor,
    FFmpegExtractAudioPP,
    FFmpegEmbedSubtitlePP,
    XAttrMetadataPP,
    AdvancedAVPP,
)


def parseOpts(overrideArguments=None):
    def _readOptions(filename_bytes, default=[]):
        try:
            optionf = open(filename_bytes)
        except IOError:
            return default  # silently skip if file is not present
        try:
            res = []
            for l in optionf:
                res += shlex.split(l, comments=True)
        finally:
            optionf.close()
        return res

    def _readUserConf():
        xdg_config_home = os.environ.get('XDG_CONFIG_HOME')
        if xdg_config_home:
            userConfFile = os.path.join(xdg_config_home, 'youtube-dl', 'config')
            if not os.path.isfile(userConfFile):
                userConfFile = os.path.join(xdg_config_home, 'youtube-dl.conf')
        else:
            userConfFile = os.path.join(os.path.expanduser('~'), '.config', 'youtube-dl', 'config')
            if not os.path.isfile(userConfFile):
                userConfFile = os.path.join(os.path.expanduser('~'), '.config', 'youtube-dl.conf')
        userConf = _readOptions(userConfFile, None)

        if userConf is None:
            appdata_dir = os.environ.get('appdata')
            if appdata_dir:
                userConf = _readOptions(
                    os.path.join(appdata_dir, 'youtube-dl', 'config'),
                    default=None)
                if userConf is None:
                    userConf = _readOptions(
                        os.path.join(appdata_dir, 'youtube-dl', 'config.txt'),
                        default=None)

        if userConf is None:
            userConf = _readOptions(
                os.path.join(os.path.expanduser('~'), 'youtube-dl.conf'),
                default=None)
        if userConf is None:
            userConf = _readOptions(
                os.path.join(os.path.expanduser('~'), 'youtube-dl.conf.txt'),
                default=None)

        if userConf is None:
            userConf = []

        return userConf

    def _format_option_string(option):
        ''' ('-o', '--option') -> -o, --format METAVAR'''

        opts = []

        if option._short_opts:
            opts.append(option._short_opts[0])
        if option._long_opts:
            opts.append(option._long_opts[0])
        if len(opts) > 1:
            opts.insert(1, ', ')

        if option.takes_value(): opts.append(' %s' % option.metavar)

        return "".join(opts)

    def _comma_separated_values_options_callback(option, opt_str, value, parser):
        setattr(parser.values, option.dest, value.split(','))

    def _hide_login_info(opts):
        opts = list(opts)
        for private_opt in ['-p', '--password', '-u', '--username', '--video-password']:
            try:
                i = opts.index(private_opt)
                opts[i+1] = '<PRIVATE>'
            except ValueError:
                pass
        return opts

    max_width = 80
    max_help_position = 80

    # No need to wrap help messages if we're on a wide console
    columns = get_term_width()
    if columns: max_width = columns

    fmt = optparse.IndentedHelpFormatter(width=max_width, max_help_position=max_help_position)
    fmt.format_option_strings = _format_option_string

    kw = {
        'version'   : __version__,
        'formatter' : fmt,
        'usage' : '%prog [options] url [url...]',
        'conflict_handler' : 'resolve',
    }

    parser = optparse.OptionParser(**kw)

    # option groups
    general        = optparse.OptionGroup(parser, 'General Options')
    selection      = optparse.OptionGroup(parser, 'Video Selection')
    authentication = optparse.OptionGroup(parser, 'Authentication Options')
    video_format   = optparse.OptionGroup(parser, 'Video Format Options')
    subtitles      = optparse.OptionGroup(parser, 'Subtitle Options')
    downloader     = optparse.OptionGroup(parser, 'Download Options')
    postproc       = optparse.OptionGroup(parser, 'Post-processing Options')
    filesystem     = optparse.OptionGroup(parser, 'Filesystem Options')
    verbosity      = optparse.OptionGroup(parser, 'Verbosity / Simulation Options')

    general.add_option('-h', '--help',
            action='help', help='print this help text and exit')
    general.add_option('-v', '--version',
            action='version', help='print program version and exit')
    general.add_option('-U', '--update',
            action='store_true', dest='update_self', help='update this program to latest version. Make sure that you have sufficient permissions (run with sudo if needed)')
    general.add_option('-i', '--ignore-errors',
            action='store_true', dest='ignoreerrors', help='continue on download errors, for example to skip unavailable videos in a playlist', default=False)
    general.add_option('--abort-on-error',
            action='store_false', dest='ignoreerrors',
            help='Abort downloading of further videos (in the playlist or the command line) if an error occurs')
    general.add_option('--dump-user-agent',
            action='store_true', dest='dump_user_agent',
            help='display the current browser identification', default=False)
    general.add_option('--user-agent',
            dest='user_agent', help='specify a custom user agent', metavar='UA')
    general.add_option('--referer',
            dest='referer', help='specify a custom referer, use if the video access is restricted to one domain',
            metavar='REF', default=None)
    general.add_option('--list-extractors',
            action='store_true', dest='list_extractors',
            help='List all supported extractors and the URLs they would handle', default=False)
    general.add_option('--extractor-descriptions',
            action='store_true', dest='list_extractor_descriptions',
            help='Output descriptions of all supported extractors', default=False)
    general.add_option(
        '--proxy', dest='proxy', default=None, metavar='URL',
        help='Use the specified HTTP/HTTPS proxy. Pass in an empty string (--proxy "") for direct connection')
    general.add_option('--no-check-certificate', action='store_true', dest='no_check_certificate', default=False, help='Suppress HTTPS certificate validation.')
    general.add_option(
        '--cache-dir', dest='cachedir', default=get_cachedir(), metavar='DIR',
        help='Location in the filesystem where youtube-dl can store some downloaded information permanently. By default $XDG_CACHE_HOME/youtube-dl or ~/.cache/youtube-dl . At the moment, only YouTube player files (for videos with obfuscated signatures) are cached, but that may change.')
    general.add_option(
        '--no-cache-dir', action='store_const', const=None, dest='cachedir',
        help='Disable filesystem caching')
    general.add_option(
        '--socket-timeout', dest='socket_timeout',
        type=float, default=None, help=u'Time to wait before giving up, in seconds')
    general.add_option(
        '--bidi-workaround', dest='bidi_workaround', action='store_true',
        help=u'Work around terminals that lack bidirectional text support. Requires bidiv or fribidi executable in PATH')
    general.add_option('--default-search',
            dest='default_search', metavar='PREFIX',
            help='Use this prefix for unqualified URLs. For example "gvsearch2:" downloads two videos from google videos for  youtube-dl "large apple". By default (with value "auto") youtube-dl guesses.')
    general.add_option(
        '--ignore-config',
        action='store_true',
        help='Do not read configuration files. When given in the global configuration file /etc/youtube-dl.conf: do not read the user configuration in ~/.config/youtube-dl.conf (%APPDATA%/youtube-dl/config.txt on Windows)')


    selection.add_option(
        '--playlist-start',
        dest='playliststart', metavar='NUMBER', default=1, type=int,
        help='playlist video to start at (default is %default)')
    selection.add_option(
        '--playlist-end',
        dest='playlistend', metavar='NUMBER', default=None, type=int,
        help='playlist video to end at (default is last)')
    selection.add_option('--match-title', dest='matchtitle', metavar='REGEX',help='download only matching titles (regex or caseless sub-string)')
    selection.add_option('--reject-title', dest='rejecttitle', metavar='REGEX',help='skip download for matching titles (regex or caseless sub-string)')
    selection.add_option('--max-downloads', metavar='NUMBER',
                         dest='max_downloads', type=int, default=None,
                         help='Abort after downloading NUMBER files')
    selection.add_option('--min-filesize', metavar='SIZE', dest='min_filesize', help="Do not download any videos smaller than SIZE (e.g. 50k or 44.6m)", default=None)
    selection.add_option('--max-filesize', metavar='SIZE', dest='max_filesize', help="Do not download any videos larger than SIZE (e.g. 50k or 44.6m)", default=None)
    selection.add_option('--date', metavar='DATE', dest='date', help='download only videos uploaded in this date', default=None)
    selection.add_option(
        '--datebefore', metavar='DATE', dest='datebefore', default=None,
        help='download only videos uploaded on or before this date (i.e. inclusive)')
    selection.add_option(
        '--dateafter', metavar='DATE', dest='dateafter', default=None,
        help='download only videos uploaded on or after this date (i.e. inclusive)')
    selection.add_option(
        '--min-views', metavar='COUNT', dest='min_views',
        default=None, type=int,
        help="Do not download any videos with less than COUNT views",)
    selection.add_option(
        '--max-views', metavar='COUNT', dest='max_views',
        default=None, type=int,
        help="Do not download any videos with more than COUNT views",)
    selection.add_option('--no-playlist', action='store_true', dest='noplaylist', help='download only the currently playing video', default=False)
    selection.add_option('--age-limit', metavar='YEARS', dest='age_limit',
                         help='download only videos suitable for the given age',
                         default=None, type=int)
    selection.add_option('--download-archive', metavar='FILE',
                         dest='download_archive',
                         help='Download only videos not listed in the archive file. Record the IDs of all downloaded videos in it.')
    selection.add_option(
        '--include-ads', dest='include_ads',
        action='store_true',
        help='Download advertisements as well (experimental)')
    selection.add_option(
        '--youtube-include-dash-manifest', action='store_true',
        dest='youtube_include_dash_manifest', default=False,
        help='Try to download the DASH manifest on YouTube videos (experimental)')

    authentication.add_option('-u', '--username',
            dest='username', metavar='USERNAME', help='account username')
    authentication.add_option('-p', '--password',
            dest='password', metavar='PASSWORD', help='account password')
    authentication.add_option('-n', '--netrc',
            action='store_true', dest='usenetrc', help='use .netrc authentication data', default=False)
    authentication.add_option('--video-password',
            dest='videopassword', metavar='PASSWORD', help='video password (vimeo, smotri)')


    video_format.add_option('-f', '--format',
            action='store', dest='format', metavar='FORMAT', default=None,
            help='video format code, specify the order of preference using slashes: "-f 22/17/18". "-f mp4" and "-f flv" are also supported. You can also use the special names "best", "bestaudio", "worst", and "worstaudio". By default, youtube-dl will pick the best quality.')
    video_format.add_option('--all-formats',
            action='store_const', dest='format', help='download all available video formats', const='all')
    video_format.add_option('--prefer-free-formats',
            action='store_true', dest='prefer_free_formats', default=False, help='prefer free video formats unless a specific one is requested')
    video_format.add_option('--max-quality',
            action='store', dest='format_limit', metavar='FORMAT', help='highest quality format to download')
    video_format.add_option('-F', '--list-formats',
            action='store_true', dest='listformats', help='list all available formats')

    subtitles.add_option('--write-sub', '--write-srt',
            action='store_true', dest='writesubtitles',
            help='write subtitle file', default=False)
    subtitles.add_option('--write-auto-sub', '--write-automatic-sub',
            action='store_true', dest='writeautomaticsub',
            help='write automatic subtitle file (youtube only)', default=False)
    subtitles.add_option('--all-subs',
            action='store_true', dest='allsubtitles',
            help='downloads all the available subtitles of the video', default=False)
    subtitles.add_option('--list-subs',
            action='store_true', dest='listsubtitles',
            help='lists all available subtitles for the video', default=False)
    subtitles.add_option('--sub-format',
            action='store', dest='subtitlesformat', metavar='FORMAT',
            help='subtitle format (default=srt) ([sbv/vtt] youtube only)', default='srt')
    subtitles.add_option('--sub-lang', '--sub-langs', '--srt-lang',
            action='callback', dest='subtitleslangs', metavar='LANGS', type='str',
            default=[], callback=_comma_separated_values_options_callback,
            help='languages of the subtitles to download (optional) separated by commas, use IETF language tags like \'en,pt\'')

    downloader.add_option('-r', '--rate-limit',
            dest='ratelimit', metavar='LIMIT', help='maximum download rate in bytes per second (e.g. 50K or 4.2M)')
    downloader.add_option('-R', '--retries',
            dest='retries', metavar='RETRIES', help='number of retries (default is %default)', default=10)
    downloader.add_option('--buffer-size',
            dest='buffersize', metavar='SIZE', help='size of download buffer (e.g. 1024 or 16K) (default is %default)', default="1024")
    downloader.add_option('--no-resize-buffer',
            action='store_true', dest='noresizebuffer',
            help='do not automatically adjust the buffer size. By default, the buffer size is automatically resized from an initial value of SIZE.', default=False)
    downloader.add_option('--test', action='store_true', dest='test', default=False, help=optparse.SUPPRESS_HELP)

    verbosity.add_option('-q', '--quiet',
            action='store_true', dest='quiet', help='activates quiet mode', default=False)
    verbosity.add_option('-s', '--simulate',
            action='store_true', dest='simulate', help='do not download the video and do not write anything to disk', default=False)
    verbosity.add_option('--skip-download',
            action='store_true', dest='skip_download', help='do not download the video', default=False)
    verbosity.add_option('-g', '--get-url',
            action='store_true', dest='geturl', help='simulate, quiet but print URL', default=False)
    verbosity.add_option('-e', '--get-title',
            action='store_true', dest='gettitle', help='simulate, quiet but print title', default=False)
    verbosity.add_option('--get-id',
            action='store_true', dest='getid', help='simulate, quiet but print id', default=False)
    verbosity.add_option('--get-thumbnail',
            action='store_true', dest='getthumbnail',
            help='simulate, quiet but print thumbnail URL', default=False)
    verbosity.add_option('--get-description',
            action='store_true', dest='getdescription',
            help='simulate, quiet but print video description', default=False)
    verbosity.add_option('--get-duration',
            action='store_true', dest='getduration',
            help='simulate, quiet but print video length', default=False)
    verbosity.add_option('--get-filename',
            action='store_true', dest='getfilename',
            help='simulate, quiet but print output filename', default=False)
    verbosity.add_option('--get-format',
            action='store_true', dest='getformat',
            help='simulate, quiet but print output format', default=False)
    verbosity.add_option('-j', '--dump-json',
            action='store_true', dest='dumpjson',
            help='simulate, quiet but print JSON information', default=False)
    verbosity.add_option('--newline',
            action='store_true', dest='progress_with_newline', help='output progress bar as new lines', default=False)
    verbosity.add_option('--no-progress',
            action='store_true', dest='noprogress', help='do not print progress bar', default=False)
    verbosity.add_option('--console-title',
            action='store_true', dest='consoletitle',
            help='display progress in console titlebar', default=False)
    verbosity.add_option('-v', '--verbose',
            action='store_true', dest='verbose', help='print various debugging information', default=False)
    verbosity.add_option('--dump-intermediate-pages',
            action='store_true', dest='dump_intermediate_pages', default=False,
            help='print downloaded pages to debug problems (very verbose)')
    verbosity.add_option('--write-pages',
            action='store_true', dest='write_pages', default=False,
            help='Write downloaded intermediary pages to files in the current directory to debug problems')
    verbosity.add_option('--youtube-print-sig-code',
            action='store_true', dest='youtube_print_sig_code', default=False,
            help=optparse.SUPPRESS_HELP)
    verbosity.add_option('--print-traffic',
            dest='debug_printtraffic', action='store_true', default=False,
            help='Display sent and read HTTP traffic')


    filesystem.add_option('-t', '--title',
            action='store_true', dest='usetitle', help='use title in file name (default)', default=False)
    filesystem.add_option('--id',
            action='store_true', dest='useid', help='use only video ID in file name', default=False)
    filesystem.add_option('-l', '--literal',
            action='store_true', dest='usetitle', help='[deprecated] alias of --title', default=False)
    filesystem.add_option('-A', '--auto-number',
            action='store_true', dest='autonumber',
            help='number downloaded files starting from 00000', default=False)
    filesystem.add_option('-o', '--output',
            dest='outtmpl', metavar='TEMPLATE',
            help=('output filename template. Use %(title)s to get the title, '
                  '%(uploader)s for the uploader name, %(uploader_id)s for the uploader nickname if different, '
                  '%(autonumber)s to get an automatically incremented number, '
                  '%(ext)s for the filename extension, '
                  '%(format)s for the format description (like "22 - 1280x720" or "HD"), '
                  '%(format_id)s for the unique id of the format (like Youtube\'s itags: "137"), '
                  '%(upload_date)s for the upload date (YYYYMMDD), '
                  '%(extractor)s for the provider (youtube, metacafe, etc), '
                  '%(id)s for the video id, %(playlist)s for the playlist the video is in, '
                  '%(playlist_index)s for the position in the playlist and %% for a literal percent. '
                  'Use - to output to stdout. Can also be used to download to a different directory, '
                  'for example with -o \'/my/downloads/%(uploader)s/%(title)s-%(id)s.%(ext)s\' .'))
    filesystem.add_option('--autonumber-size',
            dest='autonumber_size', metavar='NUMBER',
            help='Specifies the number of digits in %(autonumber)s when it is present in output filename template or --auto-number option is given')
    filesystem.add_option('--restrict-filenames',
            action='store_true', dest='restrictfilenames',
            help='Restrict filenames to only ASCII characters, and avoid "&" and spaces in filenames', default=False)
    filesystem.add_option('-a', '--batch-file',
            dest='batchfile', metavar='FILE', help='file containing URLs to download (\'-\' for stdin)')
    filesystem.add_option('--load-info',
            dest='load_info_filename', metavar='FILE',
            help='json file containing the video information (created with the "--write-json" option)')
    filesystem.add_option('-w', '--no-overwrites',
            action='store_true', dest='nooverwrites', help='do not overwrite files', default=False)
    filesystem.add_option('-c', '--continue',
            action='store_true', dest='continue_dl', help='force resume of partially downloaded files. By default, youtube-dl will resume downloads if possible.', default=True)
    filesystem.add_option('--no-continue',
            action='store_false', dest='continue_dl',
            help='do not resume partially downloaded files (restart from beginning)')
    filesystem.add_option('--cookies',
            dest='cookiefile', metavar='FILE', help='file to read cookies from and dump cookie jar in')
    filesystem.add_option('--no-part',
            action='store_true', dest='nopart', help='do not use .part files', default=False)
    filesystem.add_option('--no-mtime',
            action='store_false', dest='updatetime',
            help='do not use the Last-modified header to set the file modification time', default=True)
    filesystem.add_option('--write-description',
            action='store_true', dest='writedescription',
            help='write video description to a .description file', default=False)
    filesystem.add_option('--write-info-json',
            action='store_true', dest='writeinfojson',
            help='write video metadata to a .info.json file', default=False)
    filesystem.add_option('--write-annotations',
            action='store_true', dest='writeannotations',
            help='write video annotations to a .annotation file', default=False)
    filesystem.add_option('--write-thumbnail',
            action='store_true', dest='writethumbnail',
            help='write thumbnail image to disk', default=False)


    postproc.add_option('-x', '--extract-audio', action='store_true', dest='extractaudio', default=False,
            help='convert video files to audio-only files (requires ffmpeg or avconv and ffprobe or avprobe)')
    postproc.add_option('--audio-format', metavar='FORMAT', dest='audioformat', default='best',
            help='"best", "aac", "vorbis", "mp3", "m4a", "opus", or "wav"; best by default')
    postproc.add_option('--audio-quality', metavar='QUALITY', dest='audioquality', default='5',
            help='ffmpeg/avconv audio quality specification, insert a value between 0 (better) and 9 (worse) for VBR or a specific bitrate like 128K (default 5)')
    postproc.add_option('--recode-video', metavar='FORMAT', dest='recodevideo', default=None,
            help='Encode the video to another format if necessary (currently supported: mp4|flv|ogg|webm|mkv)')
    postproc.add_option('-k', '--keep-video', action='store_true', dest='keepvideo', default=False,
            help='keeps the video file on disk after the post-processing; the video is erased by default')
    postproc.add_option('--no-post-overwrites', action='store_true', dest='nopostoverwrites', default=False,
            help='do not overwrite post-processed files; the post-processed files are overwritten by default')
    postproc.add_option('--embed-subs', action='store_true', dest='embedsubtitles', default=False,
            help='embed subtitles in the video (only for mp4 videos)')
    postproc.add_option('--add-metadata', action='store_true', dest='addmetadata', default=False,
            help='write metadata to the video file')
    postproc.add_option('--xattrs', action='store_true', dest='xattrs', default=False,
            help='write metadata to the video file\'s xattrs (using dublin core and xdg standards)')
    postproc.add_option('--prefer-avconv', action='store_false', dest='prefer_ffmpeg',
        help='Prefer avconv over ffmpeg for running the postprocessors (default)')
    postproc.add_option('--prefer-ffmpeg', action='store_true', dest='prefer_ffmpeg',
        help='Prefer ffmpeg over avconv for running the postprocessors')
    postproc.add_option('--use-aavpp', action='store_true', dest='use_aavpp',
        help='Use the new AdvancedAVPP PostProcessor for most work. (experimental)')


    parser.add_option_group(general)
    parser.add_option_group(selection)
    parser.add_option_group(downloader)
    parser.add_option_group(filesystem)
    parser.add_option_group(verbosity)
    parser.add_option_group(video_format)
    parser.add_option_group(subtitles)
    parser.add_option_group(authentication)
    parser.add_option_group(postproc)

    if overrideArguments is not None:
        opts, args = parser.parse_args(overrideArguments)
        if opts.verbose:
            write_string(u'[debug] Override config: ' + repr(overrideArguments) + '\n')
    else:
        commandLineConf = sys.argv[1:]
        if '--ignore-config' in commandLineConf:
            systemConf = []
            userConf = []
        else:
            systemConf = _readOptions('/etc/youtube-dl.conf')
            if '--ignore-config' in systemConf:
                userConf = []
            else:
                userConf = _readUserConf()
        argv = systemConf + userConf + commandLineConf

        opts, args = parser.parse_args(argv)
        if opts.verbose:
            write_string(u'[debug] System config: ' + repr(_hide_login_info(systemConf)) + '\n')
            write_string(u'[debug] User config: ' + repr(_hide_login_info(userConf)) + '\n')
            write_string(u'[debug] Command-line args: ' + repr(_hide_login_info(commandLineConf)) + '\n')
            write_string(u'[debug] Encodings: locale %r, fs %r, out %r, pref: %r\n' %
                         (locale.getpreferredencoding(), sys.getfilesystemencoding(), sys.stdout.encoding, preferredencoding()))

    return parser, opts, args


def _real_main(argv=None):
    # Compatibility fixes for Windows
    if sys.platform == 'win32':
        # https://github.com/rg3/youtube-dl/issues/820
        codecs.register(lambda name: codecs.lookup('utf-8') if name == 'cp65001' else None)

    setproctitle(u'youtube-dl')

    parser, opts, args = parseOpts(argv)

    # Set user agent
    if opts.user_agent is not None:
        std_headers['User-Agent'] = opts.user_agent

    # Set referer
    if opts.referer is not None:
        std_headers['Referer'] = opts.referer

    # Dump user agent
    if opts.dump_user_agent:
        compat_print(std_headers['User-Agent'])
        sys.exit(0)

    # Batch file verification
    batch_urls = []
    if opts.batchfile is not None:
        try:
            if opts.batchfile == '-':
                batchfd = sys.stdin
            else:
                batchfd = io.open(opts.batchfile, 'r', encoding='utf-8', errors='ignore')
            batch_urls = read_batch_urls(batchfd)
            if opts.verbose:
                write_string(u'[debug] Batch file urls: ' + repr(batch_urls) + u'\n')
        except IOError:
            sys.exit(u'ERROR: batch file could not be read')
    all_urls = batch_urls + args
    all_urls = [url.strip() for url in all_urls]
    _enc = preferredencoding()
    all_urls = [url.decode(_enc, 'ignore') if isinstance(url, bytes) else url for url in all_urls]

    extractors = gen_extractors()

    if opts.list_extractors:
        for ie in sorted(extractors, key=lambda ie: ie.IE_NAME.lower()):
            compat_print(ie.IE_NAME + (' (CURRENTLY BROKEN)' if not ie._WORKING else ''))
            matchedUrls = [url for url in all_urls if ie.suitable(url)]
            for mu in matchedUrls:
                compat_print(u'  ' + mu)
        sys.exit(0)
    if opts.list_extractor_descriptions:
        for ie in sorted(extractors, key=lambda ie: ie.IE_NAME.lower()):
            if not ie._WORKING:
                continue
            desc = getattr(ie, 'IE_DESC', ie.IE_NAME)
            if desc is False:
                continue
            if hasattr(ie, 'SEARCH_KEY'):
                _SEARCHES = (u'cute kittens', u'slithering pythons', u'falling cat', u'angry poodle', u'purple fish', u'running tortoise')
                _COUNTS = (u'', u'5', u'10', u'all')
                desc += u' (Example: "%s%s:%s" )' % (ie.SEARCH_KEY, random.choice(_COUNTS), random.choice(_SEARCHES))
            compat_print(desc)
        sys.exit(0)


    # Conflicting, missing and erroneous options
    if opts.usenetrc and (opts.username is not None or opts.password is not None):
        parser.error(u'using .netrc conflicts with giving username/password')
    if opts.password is not None and opts.username is None:
        parser.error(u'account username missing\n')
    if opts.outtmpl is not None and (opts.usetitle or opts.autonumber or opts.useid):
        parser.error(u'using output template conflicts with using title, video ID or auto number')
    if opts.usetitle and opts.useid:
        parser.error(u'using title conflicts with using video ID')
    if opts.username is not None and opts.password is None:
        opts.password = getpass.getpass(u'Type account password and press return:')
    if opts.ratelimit is not None:
        numeric_limit = FileDownloader.parse_bytes(opts.ratelimit)
        if numeric_limit is None:
            parser.error(u'invalid rate limit specified')
        opts.ratelimit = numeric_limit
    if opts.min_filesize is not None:
        numeric_limit = FileDownloader.parse_bytes(opts.min_filesize)
        if numeric_limit is None:
            parser.error(u'invalid min_filesize specified')
        opts.min_filesize = numeric_limit
    if opts.max_filesize is not None:
        numeric_limit = FileDownloader.parse_bytes(opts.max_filesize)
        if numeric_limit is None:
            parser.error(u'invalid max_filesize specified')
        opts.max_filesize = numeric_limit
    if opts.retries is not None:
        try:
            opts.retries = int(opts.retries)
        except (TypeError, ValueError):
            parser.error(u'invalid retry count specified')
    if opts.buffersize is not None:
        numeric_buffersize = FileDownloader.parse_bytes(opts.buffersize)
        if numeric_buffersize is None:
            parser.error(u'invalid buffer size specified')
        opts.buffersize = numeric_buffersize
    if opts.playliststart <= 0:
        raise ValueError(u'Playlist start must be positive')
    if opts.playlistend not in (-1, None) and opts.playlistend < opts.playliststart:
        raise ValueError(u'Playlist end must be greater than playlist start')
    if opts.extractaudio:
        if opts.audioformat not in ['best', 'aac', 'mp3', 'm4a', 'opus', 'vorbis', 'wav']:
            parser.error(u'invalid audio format specified')
    if opts.audioquality:
        opts.audioquality = opts.audioquality.strip('k').strip('K')
        if not opts.audioquality.isdigit():
            parser.error(u'invalid audio quality specified')
    if opts.recodevideo is not None:
        if opts.recodevideo not in ['mp4', 'flv', 'webm', 'ogg', 'mkv']:
            parser.error(u'invalid video recode format specified')
    if opts.date is not None:
        date = DateRange.day(opts.date)
    else:
        date = DateRange(opts.dateafter, opts.datebefore)
    if opts.default_search not in ('auto', None) and ':' not in opts.default_search:
        parser.error(u'--default-search invalid; did you forget a colon (:) at the end?')

    # Do not download videos when there are audio-only formats
    if opts.extractaudio and not opts.keepvideo and opts.format is None:
        opts.format = 'bestaudio/best'

    # --all-sub automatically sets --write-sub if --write-auto-sub is not given
    # this was the old behaviour if only --all-sub was given.
    if opts.allsubtitles and (opts.writeautomaticsub == False):
        opts.writesubtitles = True

    if sys.version_info < (3,):
        # In Python 2, sys.argv is a bytestring (also note http://bugs.python.org/issue2128 for Windows systems)
        if opts.outtmpl is not None:
            opts.outtmpl = opts.outtmpl.decode(preferredencoding())
    outtmpl =((opts.outtmpl is not None and opts.outtmpl)
            or (opts.format == '-1' and opts.usetitle and u'%(title)s-%(id)s-%(format)s.%(ext)s')
            or (opts.format == '-1' and u'%(id)s-%(format)s.%(ext)s')
            or (opts.usetitle and opts.autonumber and u'%(autonumber)s-%(title)s-%(id)s.%(ext)s')
            or (opts.usetitle and u'%(title)s-%(id)s.%(ext)s')
            or (opts.useid and u'%(id)s.%(ext)s')
            or (opts.autonumber and u'%(autonumber)s-%(id)s.%(ext)s')
            or u'%(title)s-%(id)s.%(ext)s')
    if not os.path.splitext(outtmpl)[1] and opts.extractaudio:
        parser.error(u'Cannot download a video and extract audio into the same'
                     u' file! Use "{0}.%(ext)s" instead of "{0}" as the output'
                     u' template'.format(outtmpl))

    any_printing = opts.geturl or opts.gettitle or opts.getid or opts.getthumbnail or opts.getdescription or opts.getfilename or opts.getformat or opts.getduration or opts.dumpjson
    download_archive_fn = os.path.expanduser(opts.download_archive) if opts.download_archive is not None else opts.download_archive

    ydl_opts = {
        'usenetrc': opts.usenetrc,
        'username': opts.username,
        'password': opts.password,
        'videopassword': opts.videopassword,
        'quiet': (opts.quiet or any_printing),
        'forceurl': opts.geturl,
        'forcetitle': opts.gettitle,
        'forceid': opts.getid,
        'forcethumbnail': opts.getthumbnail,
        'forcedescription': opts.getdescription,
        'forceduration': opts.getduration,
        'forcefilename': opts.getfilename,
        'forceformat': opts.getformat,
        'forcejson': opts.dumpjson,
        'simulate': opts.simulate,
        'skip_download': (opts.skip_download or opts.simulate or any_printing),
        'format': opts.format,
        'format_limit': opts.format_limit,
        'listformats': opts.listformats,
        'outtmpl': outtmpl,
        'autonumber_size': opts.autonumber_size,
        'restrictfilenames': opts.restrictfilenames,
        'ignoreerrors': opts.ignoreerrors,
        'ratelimit': opts.ratelimit,
        'nooverwrites': opts.nooverwrites,
        'retries': opts.retries,
        'buffersize': opts.buffersize,
        'noresizebuffer': opts.noresizebuffer,
        'continuedl': opts.continue_dl,
        'noprogress': opts.noprogress,
        'progress_with_newline': opts.progress_with_newline,
        'playliststart': opts.playliststart,
        'playlistend': opts.playlistend,
        'noplaylist': opts.noplaylist,
        'logtostderr': opts.outtmpl == '-',
        'consoletitle': opts.consoletitle,
        'nopart': opts.nopart,
        'updatetime': opts.updatetime,
        'writedescription': opts.writedescription,
        'writeannotations': opts.writeannotations,
        'writeinfojson': opts.writeinfojson,
        'writethumbnail': opts.writethumbnail,
        'writesubtitles': opts.writesubtitles,
        'writeautomaticsub': opts.writeautomaticsub,
        'allsubtitles': opts.allsubtitles,
        'listsubtitles': opts.listsubtitles,
        'subtitlesformat': opts.subtitlesformat,
        'subtitleslangs': opts.subtitleslangs,
        'matchtitle': decodeOption(opts.matchtitle),
        'rejecttitle': decodeOption(opts.rejecttitle),
        'max_downloads': opts.max_downloads,
        'prefer_free_formats': opts.prefer_free_formats,
        'verbose': opts.verbose,
        'dump_intermediate_pages': opts.dump_intermediate_pages,
        'write_pages': opts.write_pages,
        'test': opts.test,
        'keepvideo': opts.keepvideo,
        'min_filesize': opts.min_filesize,
        'max_filesize': opts.max_filesize,
        'min_views': opts.min_views,
        'max_views': opts.max_views,
        'daterange': date,
        'cachedir': opts.cachedir,
        'youtube_print_sig_code': opts.youtube_print_sig_code,
        'age_limit': opts.age_limit,
        'download_archive': download_archive_fn,
        'cookiefile': opts.cookiefile,
        'nocheckcertificate': opts.no_check_certificate,
        'proxy': opts.proxy,
        'socket_timeout': opts.socket_timeout,
        'bidi_workaround': opts.bidi_workaround,
        'debug_printtraffic': opts.debug_printtraffic,
        'prefer_ffmpeg': opts.prefer_ffmpeg,
        'include_ads': opts.include_ads,
        'default_search': opts.default_search,
        'youtube_include_dash_manifest': opts.youtube_include_dash_manifest,
        'use_aavpp': opts.use_aavpp,
    }

    with YoutubeDL(ydl_opts) as ydl:
        ydl.print_debug_header()
        ydl.add_default_info_extractors()

        # PostProcessors
        # Add the metadata pp first, the other pps will copy it
        if opts.use_aavpp:
            aavpp_opts = {
                "add_metadata": opts.addmetadata,
                "repack_container": opts.recodevideo,
                "embed_subs": opts.embedsubtitles,
                "subs_codec": opts.subtitlesformat,
                "keep_originals": opts.keepvideo,
                "prefer_ffmpeg": opts.prefer_ffmpeg,
            }

            aav = AdvancedAVPP(options=aavpp_opts)
            aav._detect_progs() # Check for executables
            ydl.add_post_processor(aav)

            # Disable FFmpeg PPs
            opts.addmetadata = False
            opts.recodevideo = False
            opts.embedsubtitles = False

        if opts.addmetadata:
            ydl.add_post_processor(FFmpegMetadataPP())
        if opts.extractaudio:
            ydl.add_post_processor(FFmpegExtractAudioPP(preferredcodec=opts.audioformat, preferredquality=opts.audioquality, nopostoverwrites=opts.nopostoverwrites))
        if opts.recodevideo:
            ydl.add_post_processor(FFmpegVideoConvertor(preferedformat=opts.recodevideo))
        if opts.embedsubtitles:
            ydl.add_post_processor(FFmpegEmbedSubtitlePP(subtitlesformat=opts.subtitlesformat))
        if opts.xattrs:
            ydl.add_post_processor(XAttrMetadataPP())

        # Update version
        if opts.update_self:
            update_self(ydl.to_screen, opts.verbose)

        # Maybe do nothing
        if (len(all_urls) < 1) and (opts.load_info_filename is None):
            if not opts.update_self:
                parser.error(u'you must provide at least one URL')
            else:
                sys.exit()

        try:
            if opts.load_info_filename is not None:
                retcode = ydl.download_with_info_file(opts.load_info_filename)
            else:
                retcode = ydl.download(all_urls)
        except MaxDownloadsReached:
            ydl.to_screen(u'--max-download limit reached, aborting.')
            retcode = 101

    sys.exit(retcode)


def main(argv=None):
    try:
        _real_main(argv)
    except DownloadError:
        sys.exit(1)
    except SameFileError:
        sys.exit(u'ERROR: fixed output name but more than one file to download')
    except KeyboardInterrupt:
        sys.exit(u'\nERROR: Interrupted by user')<|MERGE_RESOLUTION|>--- conflicted
+++ resolved
@@ -41,12 +41,9 @@
     'Chris Gahan',
     'Saimadhav Heblikar',
     'Mike Col',
-<<<<<<< HEAD
-    'Taeyeon Mori',
-=======
     'Oleg Prutz',
     'pulpe',
->>>>>>> 5a0b2625
+	'Taeyeon Mori',
     'Andreas Schmitz',
     'Michael Kaiser',
     'Niklas Laxström',
