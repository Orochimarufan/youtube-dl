--- conflicted
+++ resolved
@@ -213,13 +213,10 @@
         dest='playlistend', metavar='NUMBER', default=None, type=int,
         help='Playlist video to end at (default is last)')
     selection.add_option(
-<<<<<<< HEAD
-=======
         '--playlist-items',
         dest='playlist_items', metavar='ITEM_SPEC', default=None,
         help='Playlist video items to download. Specify indices of the videos in the playlist seperated by commas like: "--playlist-items 1,2,5,8" if you want to download videos indexed 1, 2, 5, 8 in the playlist. You can specify range: "--playlist-items 1-3,7,10-13", it will download the videos at index 1, 2, 3, 7, 10, 11, 12 and 13.')
     selection.add_option(
->>>>>>> 13a35362
         '--match-title',
         dest='matchtitle', metavar='REGEX',
         help='Download only matching titles (regex or caseless sub-string)')
