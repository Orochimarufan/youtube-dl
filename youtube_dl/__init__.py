--- conflicted
+++ resolved
@@ -1,7 +1,6 @@
 #!/usr/bin/env python
 # -*- coding: utf-8 -*-
 
-<<<<<<< HEAD
 __authors__  = (
     'Ricardo Garcia Gonzalez',
     'Danny Colligan',
@@ -44,7 +43,6 @@
     'Mike Col',
     'Oleg Prutz',
     'pulpe',
-    'Taeyeon Mori',
     'Andreas Schmitz',
     'Michael Kaiser',
     'Niklas Laxström',
@@ -82,9 +80,6 @@
     '5moufl',
     'lenaten',
 )
-=======
-from __future__ import unicode_literals
->>>>>>> cb007f47
 
 __license__ = 'Public Domain'
 
