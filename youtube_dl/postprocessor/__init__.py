--- conflicted
+++ resolved
@@ -25,9 +25,5 @@
     'FFmpegPostProcessor',
     'FFmpegVideoConvertor',
     'XAttrMetadataPP',
-<<<<<<< HEAD
     'AdvancedAVPP',
-    'ExecAfterDownloadPP',
-=======
->>>>>>> cb007f47
 ]