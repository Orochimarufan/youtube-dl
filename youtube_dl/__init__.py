--- conflicted
+++ resolved
@@ -242,45 +242,9 @@
 
     # PostProcessors
     postprocessors = []
-<<<<<<< HEAD
 
     if opts.use_aavpp:
         # Handles addmetadata, recodevideo, embedsubtitles, extractaudio
-=======
-    if opts.metafromtitle:
-        postprocessors.append({
-            'key': 'MetadataFromTitle',
-            'titleformat': opts.metafromtitle
-        })
-    if opts.extractaudio:
-        postprocessors.append({
-            'key': 'FFmpegExtractAudio',
-            'preferredcodec': opts.audioformat,
-            'preferredquality': opts.audioquality,
-            'nopostoverwrites': opts.nopostoverwrites,
-        })
-    if opts.recodevideo:
-        postprocessors.append({
-            'key': 'FFmpegVideoConvertor',
-            'preferedformat': opts.recodevideo,
-        })
-    # FFmpegMetadataPP should be run after FFmpegVideoConvertorPP and
-    # FFmpegExtractAudioPP as containers before conversion may not support
-    # metadata (3gp, webm, etc.)
-    # And this post-processor should be placed before other metadata
-    # manipulating post-processors (FFmpegEmbedSubtitle) to prevent loss of
-    # extra metadata. By default ffmpeg preserves metadata applicable for both
-    # source and target containers. From this point the container won't change,
-    # so metadata can be added here.
-    if opts.addmetadata:
-        postprocessors.append({'key': 'FFmpegMetadata'})
-    if opts.convertsubtitles:
-        postprocessors.append({
-            'key': 'FFmpegSubtitlesConvertor',
-            'format': opts.convertsubtitles,
-        })
-    if opts.embedsubtitles:
->>>>>>> 398887b4
         postprocessors.append({
             'key': 'AdvancedAV',
             'options': {
@@ -298,16 +262,12 @@
                 "audio_preferred_quality": opts.audioquality,
             },
         })
-<<<<<<< HEAD
     else:
-        # Add the metadata pp first, the other pps will copy it
         if opts.metafromtitle:
             postprocessors.append({
                 'key': 'MetadataFromTitle',
                 'titleformat': opts.metafromtitle
             })
-        if opts.addmetadata:
-            postprocessors.append({'key': 'FFmpegMetadata'})
         if opts.extractaudio:
             postprocessors.append({
                 'key': 'FFmpegExtractAudio',
@@ -320,6 +280,16 @@
                 'key': 'FFmpegVideoConvertor',
                 'preferedformat': opts.recodevideo,
             })
+        # FFmpegMetadataPP should be run after FFmpegVideoConvertorPP and
+        # FFmpegExtractAudioPP as containers before conversion may not support
+        # metadata (3gp, webm, etc.)
+        # And this post-processor should be placed before other metadata
+        # manipulating post-processors (FFmpegEmbedSubtitle) to prevent loss of
+        # extra metadata. By default ffmpeg preserves metadata applicable for both
+        # source and target containers. From this point the container won't change,
+        # so metadata can be added here.
+        if opts.addmetadata:
+            postprocessors.append({'key': 'FFmpegMetadata'})
         if opts.convertsubtitles:
             postprocessors.append({
                 'key': 'FFmpegSubtitlesConvertor',
@@ -329,10 +299,6 @@
             postprocessors.append({
                 'key': 'FFmpegEmbedSubtitle',
             })
-    if opts.xattrs:
-        postprocessors.append({'key': 'XAttrMetadata'})
-=======
->>>>>>> 398887b4
     if opts.embedthumbnail:
         already_have_thumbnail = opts.writethumbnail or opts.write_all_thumbnails
         postprocessors.append({
@@ -341,10 +307,10 @@
         })
         if not already_have_thumbnail:
             opts.writethumbnail = True
-    # XAttrMetadataPP should be run after post-processors that may change file
-    # contents
-    if opts.xattrs:
-        postprocessors.append({'key': 'XAttrMetadata'})
+        # XAttrMetadataPP should be run after post-processors that may change file
+        # contents
+        if opts.xattrs:
+            postprocessors.append({'key': 'XAttrMetadata'})
     # Please keep ExecAfterDownload towards the bottom as it allows the user to modify the final file in any way.
     # So if the user is able to remove the file before your postprocessor runs it might cause a few problems.
     if opts.exec_cmd:
