--- conflicted
+++ resolved
@@ -1363,7 +1363,6 @@
                 if info_dict.get('requested_formats') is not None:
                     downloaded = []
                     success = True
-<<<<<<< HEAD
                     postprocessors = None
 
                     if not self.params.get('no_implicit_merge_pp'):
@@ -1374,16 +1373,6 @@
                                                 ' The formats won\'t be merged')
                         else:
                             postprocessors = [merger]
-=======
-                    merger = FFmpegMergerPP(self)
-                    if not merger.available:
-                        postprocessors = []
-                        self.report_warning('You have requested multiple '
-                                            'formats but ffmpeg or avconv are not installed.'
-                                            ' The formats won\'t be merged.')
-                    else:
-                        postprocessors = [merger]
->>>>>>> 9e0b5791
 
                     def compatible_formats(formats):
                         video, audio = formats
